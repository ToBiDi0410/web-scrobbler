'use strict';
/**
 * All connectors are defined here, instead of manifest.
 *
 * Matching connector is injected to the page after document_end event.
 *
 * Do not include jQuery - it is included by default.
 *
 *
 * Supported fields:
 *
 *    label
 *          - label to be shown in options to enable/disable the connector
 *          - be careful with renaming, as connector disable state depends on the label
 *
 *    matches
 *          - array of positive matches in format described in Chrome Ext. Dev. guide
 *          - connectors are processed in order and the first match is used; you can use
 *            this behaviour to emulate exclude matches
 *
 *    js
 *          - array of paths of files to be executed
 *          - all executions happen on or after 'document_end'
 *
 *    allFrames (optional)
 *          - boolean value representing InjectDetails.allFrames
 *          - FALSE by default
 *
 */
define(function() {
	return [
		{
			label: 'Baidu Music',
			matches: ['*://play.baidu.com/*'],
			js: ['connectors/baidu.js']
		},

		{
			label: 'YouTube',
			matches: ['*://www.youtube.com/watch*', '*://www.youtube.com/user/*'],
			js: ['connectors/youtube.js']
		},

		{
			label: 'TTNET Müzik',
			matches: ['*://www.ttnetmuzik.com.tr/*'],
			js: ['connectors/ttnet.js']
		},

		{
			label: 'Thesixtyone',
			matches: ['*://www.thesixtyone.com/*'],
			js: ['connectors/61.js']
		},

		{
			label: 'Google Play Music',
			matches: ['*://play.google.com/music/*'],
			js: ['connectors/v2/googlemusic.js'],
			version: 2
		},

		{
			label: 'MySpace',
			matches: ['*://myspace.com/*'],
			js: ['connectors/myspace.js']
		},

		{
			label: 'Pitchfork Advance',
			matches: ['*://pitchfork.com/advance/*', '*://www.pitchfork.com/advance/*'],
			js: ['connectors/pitchfork-advance.js']
		},

		{
			label: 'Pitchfork',
			matches: ['*://pitchfork.com/*', '*://www.pitchfork.com/*'],
			js: ['connectors/pitchfork.js']
		},

		{
			label: 'Fizy',
			matches: ['*://fizy.com/*', '*://fizy.org/*'],
			js: ['connectors/fizy.js']
		},

		{
			label: 'Virgin Radio Turkiye',
			matches: ['*://*.virginradioturkiye.com/*', '*://*.radioeksen.com/*'],
			js: ['connectors/virginradiotr.js']
		},

		{
			label: 'Ghostly Discovery',
			matches: ['http://ghostly.com/discovery/play', 'http://www.ghostly.com/discovery/play'],
			js: ['connectors/v2/ghostly.js'],
			version: 2
		},

		{
			label: 'Bandcamp',
			matches: ['*://*.bandcamp.com/*', '*://bandcamp.com/discover*'],
			js: ['connectors/v2/bandcamp.js'],
			version: 2
		},

		{
			label: 'Jango',
			matches: ['*://www.jango.com/*'],
			js: ['connectors/jango.js', 'connectors/jango-dom-inject.js']
		},

		{
			label: 'Pandora',
			matches: ['*://www.pandora.com/*'],
			js: ['connectors/v2/pandora.js'],
			version: 2
		},

		{
			label: 'pakartot',
			matches: ['*://www.pakartot.lt/*'],
			js: ['connectors/pakartot.js']
		},

		{
			label: 'Deezer',
			matches: ['*://www.deezer.com/*'],
			js: ['connectors/deezer.js']
		},

		{
			label: 'SoundCloud',
			matches: ['*://soundcloud.com/*'],
			js: ['connectors/v2/soundcloud.js'],
			version: 2
		},

		{
			label: 'Amazon',
			matches: ['*://www.amazon.com/gp/dmusic/cloudplayer/*', '*://www.amazon.de/gp/dmusic/cloudplayer/*', '*://www.amazon.es/gp/dmusic/cloudplayer/*', '*://www.amazon.co.uk/gp/dmusic/cloudplayer/*'],
			js: ['connectors/v2/amazon.js'],
			version: 2
		},

		{ // DEAD?
			label: 'Z-Music',
			matches: ['*://z-music.org/*'],
			js: ['connectors/zmusic.js']
		},

		{
			label: 'VK',
			matches: ['*://vk.com/*'],
			js: ['connectors/vk.js']
		},

		{
			label: 'Zvooq',
			matches: ['*://zvooq.ru/*'],
			js: ['connectors/zvooq.js']
		},

		{
			label: 'Weborama',
			matches: ['*://www.weborama.fm/*'],
			js: ['connectors/weborama.js'],
			allFrames: true
		},

		{
			label: '22 Tracks',
			matches: ['*://22tracks.com/*'],
			js: ['connectors/22tracks.js']
		},

		{
			label: 'Megalyrics',
			matches: ['*://megalyrics.ru/*'],
			js: ['connectors/megalyrics.js'],
			allFrames: true
		},

		{
			label: 'iHeart',
			matches: ['*://*.iheart.com/*'],
			js: ['connectors/iheart.js']
		},

		{
			label: 'Indie Shuffle',
			matches: ['*://www.indieshuffle.com/*'],
			js: ['connectors/v2/indieshuffle.js'],
			version: 2
		},

		{
			label: 'Tuba.FM',
			matches: ['*://fm.tuba.pl/*'],
			js: ['connectors/tubafm.js']
		},

		{
			label: 'Spotify',
			matches: ['https://player.spotify.com/*'],
			js: ['connectors/v2/spotify.js'],
			version: 2
		},

		{
			label: 'Spotify',
			matches: ['https://play.spotify.com/*'],
			js: ['connectors/v2/spotify-play.js'],
			version: 2
		},

		{
			label: 'Plug.dj',
			matches: ['*://plug.dj/*'],
			js: ['connectors/plugdj.js']
		},

		{
			label: 'Slacker (iframe)',
			matches: ['*://www.slacker.com/webplayer/index_embed.vm'],
			js: ['connectors/slacker.js']
		},

		{
			label: 'Slacker (main page)',
			matches: ['*://www.slacker.com/*'],
			js: ['connectors/v2/slacker2.js'],
			version: 2
		},

		{
			label: 'Daytrotter',
			matches: ['*://www.daytrotter.com/*'],
			js: ['connectors/daytrotter.js']
		},

		{
			label: 'AOL Radio',
			matches: ['*://aolradio.slacker.com/*'],
			js: ['connectors/aolradio.js']
		},

		{
			label: 'HillyDilly',
			matches: ['*://www.hillydilly.com/*'],
			js: ['connectors/hillydilly.js']
		},

		{
			label: 'Groove Music',
			matches: ['*://music.microsoft.com/*'],
			js: ['connectors/groovemusic.js']
		},

		{
			label: '8tracks',
			matches: ['*://8tracks.com/*'],
			js: ['connectors/v2/8tracks.js'],
			version: 2
		},

		{
			label: 'Moje Polskie Radio',
			matches: ['*://moje.polskieradio.pl/station/*'],
			js: ['connectors/mojepolskieradio.js']
		},

		{
			label: 'Nova Planet',
			matches: ['*://www.novaplanet.com/radionova/player'],
			js: ['connectors/novaplanet.js']
		},

		{
			label: 'Radio+ Belgium',
			matches: ['*://www.radioplus.be/*'],
			js: ['connectors/radioplusbe.js']
		},

		{
			label: 'Songza',
			matches: ['*://songza.com/*'],
			js: ['connectors/v2/songza.js'],
			version: 2
		},

		{
			label: 'Douban Programme',
			matches: ['http://music.douban.com/programme/*'],
			js: ['connectors/douban-programme.js']
		},

		{
			label: 'Focus@Will',
			matches: ['*://www.focusatwill.com/*'],
			js: ['connectors/focusatwill.js']
		},

		{
			label: 'Le Tourne Disque',
			matches: ['*://www.letournedisque.com/*'],
			js: ['connectors/letournedisque.js']
		},

		{
			label: 'Rdio',
			matches: ['*://www.rdio.com/*'],
			js: ['connectors/rdio.js']
		},

		{
			label: 'Reddit Playlister',
			matches: ['*://redditplayer.phoenixforgotten.com/*'],
			js: ['connectors/redditplayer.js']
		},

		{
			label: 'Sullen-Ural',
			matches: ['*://sullen-ural.ru/*', '*://*.sullen-ural.ru/*'],
			js: ['connectors/sullen-ural.js']
		},

		{
			label: 'Digitally Imported',
			matches: ['*://www.di.fm/*'],
			js: ['connectors/difm.js']
		},

		{
			label: 'Beats Music',
			matches: ['*://*.beatsmusic.com/*'],
			js: ['vendor/jquery.cookie.js', 'connectors/beats.js']
		},

		{
			label: 'RadioPlayer',
			matches: ['*://www.thisisstar.co.uk/*', '*://live.thebridgeradio.net/*', '*://www.chorley.fm/*', '*://www.sun-fm.com/*', '*://www.minsterfm.com/*', '*://www.uckfieldfm.co.uk/*', '*://radioplayer.bishopfm.com/*', '*://player.jackbristol.com/*', '*://player.106jack.com/*', '*://player.jackradio.com/*', '*://www.tcrfm.co.uk/*', '*://sparksunderland.com/*', '*://player.juicefm.com/*', '*://rp.xrad.io/*', '*://www.radiojackie.com/*', '*://people.bath.ac.uk/*', '*://www.2br.co.uk/*', '*://player.three.fm/*', '*://player.therevolution962.com/*', '*://player.thewave.co.uk/*', '*://www.kcclive.com/*', '*://player.absoluteradio.co.uk/*', '*://aliveradio.net/*', '*://allfm.org/*', '*://www.amazingradio.com/*', '*://www.ambersoundfm.com/*', '*://player.bailriggfm.co.uk/*', '*://player.thebay.co.uk/*', '*://www.bcbradio.co.uk/*', '*://www.thebeach.co.uk/*', '*://www.thebee.co.uk/*', '*://www.bfbs.com/*', '*://player.boltonfm.com/*', '*://andoverplayer.thebreeze.com/*', '*://basingstokeplayer.thebreeze.com/*', '*://bristolplayer.thebreeze.com/*', '*://cheltenhamplayer.thebreeze.com/*', '*://easthampshireplayer.thebreeze.com/*', '*://westwiltsplayer.thebreeze.com/*', '*://newburyplayer.thebreeze.com/*', '*://northdorsetplayer.thebreeze.com/*', '*://northsomersetplayer.thebreeze.com/*', '*://southplayer.thebreeze.com/*', '*://southamptonplayer.thebreeze.com/*', '*://winchesterplayer.thebreeze.com/*', '*://southsomersetplayer.thebreeze.com/*', '*://bridge.fm/*', '*://www.capitalfm.com/*', '*://www.capitalxtra.com/*', '*://www.thecatradio.co.uk/*', '*://ukradioplayer.cfmradio.com/*', '*://www.southendandchelmsfordradio.com/*', '*://www.silk1069.com/*', '*://www.dee1063.com/*', '*://app.musicradio.com/*', '*://ukradioplayer.citytalk.fm/*', '*://www.classicfm.com/*', '*://ukradioplayer.clyde1.com/*', '*://ukradioplayer.clyde2.com/*', '*://player.compassfm.co.uk/*', '*://northamptonshire.connectfm.com/*', '*://peterborough.connectfm.com/*', '*://ukradioplayer.coolfm.co.uk/*', '*://www.crossrhythms.co.uk/*', '*://crushradio.co.uk/*', '*://player.dearnefm.co.uk/*', '*://diversefm.com/*', '*://ukradioplayer.downtown.co.uk/*', '*://www.dream100.com/*', '*://www.drystoneradio.co.uk/*', '*://www.eagleextra.co.uk/*', '*://www.964eagle.co.uk/*', '*://www.eagle3.co.uk/*', '*://www.energyfm.net/*', '*://ondemand.georgeandfire.co.uk/*', '*://www.forestfm.co.uk/*', '*://ukradioplayer.forth2.com/*', '*://ukradioplayer.forthone.com/*', '*://www.frenchradiolondon.com/*', '*://www.funkidslive.com/*', '*://www.futureradio.co.uk/*', '*://www.gateway978.com/*', '*://nwplayer.gaydio.co.uk/*', '*://player.gaydio.co.uk/*', '*://ukradioplayer.hallamfm.co.uk/*', '*://ukrp.musicradio.com/*', '*://www.heart.co.uk/*', '*://ukradioplayer.heatradio.com/*', '*://ukradioplayer.thehitsradio.com/*', '*://player.hot1028.com/*', '*://www.hubradio.co.uk/*', '*://imaginefm.net/*', '*://www.indigofm.co.uk/*', '*://www.iwradio.co.uk/*', '*://player.jackfmswindon.com/*', '*://www.jazzfm.co/*', '*://player.juicebrighton.com/*', '*://kanefm.com/*', '*://player.kcfm.co.uk/*', '*://ukradioplayer.kerrangradio.co.uk/*', '*://ukradioplayer.key103.co.uk/*', '*://player.kingdomfm.co.uk/*', '*://kiss101.ukradioplayer.kissfmuk.com/*', '*://kiss105.ukradioplayer.kissfmuk.com/*', '*://kiss100.ukradioplayer.kissfmuk.com/*', '*://ukradioplayer.kissfresh.kissfmuk.com/*', '*://ukradioplayer.kisstory.kissfmuk.com/*', '*://www.klfm967.co.uk/*', '*://streaming.kentonline.co.uk/*', '*://player.lincsfm.co.uk/*', '*://ukradioplayer.magic.co.uk/*', '*://ukradioplayer.manchestersmagic.co.uk/*', '*://ukradioplayer.magic1152.co.uk/*', '*://ukradioplayer.magic1161.co.uk/*', '*://ukradioplayer.magic1170.co.uk/*', '*://ukradioplayer.magic1548.co.uk/*', '*://ukradioplayer.magic828.co.uk/*', '*://ukradioplayer.magic999.co.uk/*', '*://ukradioplayer.magicam.co.uk/*', '*://player.manxradio.com/*', '*://ukradioplayer.metroradio.co.uk/*', '*://ukradioplayerone.mfr.co.uk/*', '*://ukradioplayertwo.mfr.co.uk/*', '*://www.ministryofsound.com/*', '*://www.mix96.co.uk/*', '*://www.mkfm.com/*', '*://nationhits.com/*', '*://www.nationradio.com/*', '*://www.northnorfolkradio.com/*', '*://ukradioplayer.northsound1.com/*', '*://ukradioplayer.northsound2.com/*', '*://www.999radionorwich.com/*', '*://player.oakfm.co.uk/*', '*://www.originalfm.com/*', '*://palm105.co.uk/*', '*://player.peakfm.net/*', '*://www.piratefm.co.uk/*', '*://player.planetrock.com/*', '*://www.premierradio.org.uk/*', '*://player.pulse2.net/*', '*://player.pulse.co.uk/*', '*://ukradioplayer.radioaire.co.uk/*', '*://ukradioplayer.radioborders.com/*', '*://radiocarmarthenshire.com/*', '*://www.radiocaroline.co.uk/*', '*://radioceredigion.com/*', '*://ukradioplayer.radiocity.co.uk/*', '*://www.radioessex.com/*', '*://player.radioexe.co.uk/*', '*://radiolab.beds.ac.uk/*', '*://radiopembrokeshire.com/*', '*://radioplus.org.uk/*', '*://www.radiotyneside.co.uk/*', '*://www.radioverulam.com/*', '*://player.wave965.com/*', '*://radioreverb.com/*', '*://www.realradionortheast.co.uk/*', '*://www.realradionorthwest.co.uk/*', '*://www.realradio-scotland.co.uk/*', '*://www.realradiowales.co.uk/*', '*://www.realradioxs.co.uk/*', '*://www.realradioyorkshire.co.uk/*', '*://www.reprezent.org.uk/*', '*://radioplayer.resonancefm.com/*', '*://player.ridingsfm.co.uk/*', '*://rinse.fm/*', '*://listen.insightradio.co.uk/*', '*://ukradioplayer.rockfm.co.uk/*', '*://player.rotherfm.co.uk/*', '*://player.rutlandradio.co.uk/*', '*://scarletfm.com/*', '*://www.sfmradio.com/*', '*://www.toxicflames.co.uk/*', '*://player.signal1.co.uk/*', '*://player.signal107.co.uk/*', '*://player.signal2.co.uk/*', '*://smilesussex.com/*', '*://www.smoothradio.co.uk/*', '*://www.solarradio.com/*', '*://www.somervalleyfm.co.uk/*', '*://player.soundartradio.org.uk/*', '*://www.thesourcefm.co.uk/*', '*://www.spectrumradio.net/*', '*://www.spirefm.co.uk/*', '*://www.spiritfm.net/*', '*://www.star107.co.uk/*', '*://www.strayfm.com/*', '*://www.susyradio.com/*', '*://player.swanseasound.co.uk/*', '*://www.switchradio.co.uk/*', '*://talksport.com/*', '*://tonefm.co.uk/*', '*://ukradioplayer.tayam.co.uk/*', '*://ukradioplayer.tayfm.co.uk/*', '*://www.teamrockradio.com/*', '*://ukradioplayer.tfmradio.com/*', '*://player.towerfm.co.uk/*', '*://www.town102.com/*', '*://player.traxfm.co.uk/*', '*://player.2lr.co.uk/*', '*://www.u105.com/*', '*://www.ucb.co.uk/*', '*://ury.org.uk/*', '*://urn1350.net/*', '*://ukradioplayer.vikingfm.co.uk/*', '*://www.thevoicefm.co.uk/*', '*://ruvr.co.uk/*', '*://ukradioplayer.wave105.com/*', '*://www.wessexfm.com/*', '*://ukradioplayer.westfm.co.uk/*', '*://ukradioplayer.westsound.co.uk/*', '*://ukradioplayer.westsoundradio.com/*', '*://player.wirefm.com/*', '*://player.wishfm.net/*', '*://www.xfm.co.uk/*', '*://www.yorkshirecoastradio.com/*'],
			js: ['connectors/radioplayer.js']
		},

		{
			label: 'BBC RadioPlayer',
			matches: ['*://www.bbc.co.uk/radio/player/*'],
			js: ['connectors/v2/bbcradioplayer.js'],
			version: 2
		},

		{
			label: 'Gaana.com',
			matches: ['*://gaana.com/*'],
			js: ['connectors/gaana.js']
		},

		{
			label: 'Music Unlimited',
			matches: ['*://music.sonyentertainmentnetwork.com/*'],
			js: ['connectors/musicunlimited.js']
		},

		{
			label: 'Yandex.Music',
			matches: ['*://music.yandex.ru/*'],
			js: ['connectors/yandex.js']
		},

		{
			label: 'PLEX',
			matches: ['*://*32400/web/*', '*://plex.tv/web/*'],
			js: ['connectors/plex.js']
		},

		{
			label: 'Pleer.Com (Prostopleer)',
			matches: ['*://pleer.com/*', '*://prostopleer.com/*'],
			js: ['connectors/pleer.js']
		},

		{
			label: 'TuneIn',
			matches: ['*://tunein.com/*'],
			js: ['connectors/tunein.js']
		},

		{
			label: 'MixCloud (Timestamped mixes only)',
			matches: ['*://mixcloud.com/*', '*://*.mixcloud.com/*'],
			js: ['connectors/v2/mixcloud.js'],
			version: 2
		},

		{
			label: 'ReverbNation',
			matches: ['*://www.reverbnation.com/*'],
			js: ['connectors/reverbnation.js']
		},

		{
			label: 'Xiami.com',
			matches: ['http://www.xiami.com/play*'],
			js: ['connectors/v2/xiami.js'],
			version: 2
		},

		{
			label: 'NRK Radio',
			matches: ['*://radio.nrk.no/*'],
			js: ['connectors/nrkradio.js']
		},

		{
			label: 'Archive.org',
			matches: ['*://archive.org/details/*'],
			js: ['connectors/v2/archive.js'],
			version: 2
		},

		{
			label: 'Odnoklassniki',
			matches: ['*://odnoklassniki.ru/*', '*://ok.ru/*'],
			js: ['connectors/odnoklassniki.js'],
			allFrames: true
		},

		{
			label: 'Soundozer',
			matches: ['*://soundozer.com/*'],
			js: ['connectors/soundozer.js']
		},

		{
			label: '163 Music',
			matches: ['*://music.163.com/*'],
			js: ['connectors/v2/163music.js'],
			version: 2
		},

		{
			label: 'blinkboxMusic',
			matches: ['*://www.blinkboxmusic.com/*'],
			js: ['connectors/blinkboxmusic.js']
		},

		{
			label: 'luooMusic',
			matches: ['*://www.luoo.net/*'],
			js: ['connectors/luoo.js']
		},

		{
			label: 'ambientsleepingpill',
			matches: ['*://*.ambientsleepingpill.com/'],
			js: ['connectors/ambientsleepingpill.js']
		},

		{
			label: 'Blitzr',
			matches: ['*://*.blitzr.com/*', '*://blitzr.com/*'],
			js: ['connectors/blitzr.js']
		},

		{
			label: 'TIDAL',
			matches: ['*://listen.tidalhifi.com/*', '*://listen.tidal.com/*'],
			js: ['connectors/v2/tidal.js'],
			version: 2
		},

		{
			label: 'Bop.fm',
			matches: ['*://bop.fm/*'],
			js: ['connectors/v2/bopfm.js'],
			version: 2
		},

		{
			label: 'Radionomy',
			matches: ['*://www.radionomy.com/*'],
			js: ['connectors/v2/radionomy.js'],
			version: 2
		},

		{
<<<<<<< HEAD
			label: 'GetWorkDoneMusic',
			matches: ['*://www.getworkdonemusic.com/*', '*://getworkdonemusic.com/*'],
			js: ['connectors/v2/getworkdonemusic.js'],
			version: 2
		},

		{
			label: 'Stereodose',
			matches: ['*://www.stereodose.com/*'],
			js: ['connectors/v2/stereodose.js'],
=======
			label: 'Москва ФМ / Питер ФМ',
			matches: ['*://www.moskva.fm/*', '*://www.piter.fm/*'],
			js: ['connectors/v2/moskva-piter-fm.js'],
>>>>>>> f586419b
			version: 2
		},

		{
			label: 'Jolicloud',
			matches: ['*://drive.jolicloud.com/*'],
			js: ['connectors/v2/jolicloud.js'],
			version: 2
		},

		{
			label: 'myradio.ua',
			matches: ['*://myradio.ua/*'],
			js: ['connectors/v2/myradio.ua.js'],
			version: 2
		},

		{
			label: 'SlashFavorites',
			matches: ['*://slashfavorites.com/*'],
			js: ['connectors/v2/slashfavorites.js'],
			version: 2
		},

		{
			label: 'Solayo',
			matches: ['*://www.solayo.com/*', '*://solayo.com/*'],
			js: ['connectors/v2/solayo.js'],
			version: 2
		},

		{
			label: 'Jazzradio',
			matches: ['*://www.jazzradio.com/*'],
			js: ['connectors/v2/jazzradio.js'],
			version: 2
		},

		{
			label: 'Musicload',
			matches: ['*://www.musicload.de/*'],
			js: ['connectors/v2/musicload.js'],
			version: 2
		},

		{
			label: 'Noon Pacific',
			matches: ['*://www.noonpacific.com/*', '*://noonpacific.com/*'],
			js: ['connectors/v2/noonpacific.js'],
			version: 2
		},

		{
			label: 'SomaFM',
			matches: ['*://somafm.com/player/*'],
			js: ['connectors/v2/somafm.js'],
			version: 2
		},

		{
			label: 'Noisetrade',
			matches: ['*://www.noisetrade.com/*', '*://noisetrade.com/*'],
			js: ['connectors/v2/noisetrade.js'],
			version: 2
		},

		{
			label: 'Free Music Archive',
			matches: ['*://www.freemusicarchive.org/*', '*://freemusicarchive.org/*', '*://www.freemusicarchive.com/*', '*://freemusicarchive.com/*'],
			js: ['connectors/v2/freemusicarchive.js'],
			version: 2
		},

		{
			label: 'musicase',
			matches: ['*://musicase.me/*'],
			js: ['connectors/v2/musicase.js'],
			version: 2
		},

		{
			label: 'Reddit Music Player',
			matches: ['*://reddit.musicplayer.io/'],
			js: ['connectors/v2/redditmusicplayer.js'],
			version: 2
		},

		{
			label: 'kollekt.fm',
			matches: ['*://kollekt.fm/*'],
			js: ['connectors/v2/kollekt.js'],
			version: 2
		},

		{
			label: 'audiosplitter.fm',
			matches: ['*://audiosplitter.fm/*'],
			js: ['connectors/v2/audiosplitter.js'],
			version: 2
		},

		{
			label: 'novoeradio.by',
			matches: ['*://www.novoeradio.by/*'],
			js: ['connectors/v2/novoeradio.js'],
			version: 2
		},

		{
			label: 'Tradiio',
			matches: ['*://tradiio.com/*', '*://*.tradiio.com/*'],
			js: ['connectors/v2/tradiio.js'],
			version: 2
		},

		{
			label: 'Yandex radio',
			matches: ['https://radio.yandex.ru/*'],
			js: ['connectors/v2/yandexradio.js'],
			version: 2
		},

		{
			label: 'Dash Radio',
			matches: ['*://dashradio.com/*'],
			js: ['connectors/v2/dashradio.js'],
			version: 2
		},

		{
			label: 'oplayer',
			matches: ['*://oplayer.org/*'],
			js: ['connectors/v2/jplayer-oplayer.js'],
			version: 2
		},

		{
			label: 'EDM.com',
			matches: ['*://edm.com/*'],
			js: ['connectors/v2/edm.js'],
			version: 2
		},

		{
			label: 'post-player',
			matches: ['*://post-player.org/*'],
			js: ['connectors/v2/jplayer-postplayer.js'],
			version: 2
		},

		{
			label: 'Dream FM',
			matches: ['*://dreamfm.biz/*'],
			js: ['connectors/v2/dreamfm.js'],
			version: 2
		},

		{
			label: 'Radio Paradise',
			matches: ['*://*.radioparadise.com/*'],
			js: ['connectors/v2/radioparadise.js'],
			allFrames: true,
			version: 2
		},

		{
			label: 'beatport - www',
			matches: ['*://www.beatport.com/*'],
			js: ['connectors/v2/beatport-www.js'],
			version: 2
		},

		{
			label: 'themusicninja',
			matches: ['*://www.themusicninja.com/*'],
			js: ['connectors/v2/themusicninja.js'],
			version: 2
		},

		{
			label: 'trntbl.me',
			matches: ['*://*.trntbl.me/*', '*://trntbl.me/*'],
			js: ['connectors/v2/trntblme.js'],
			version: 2
		},

		{
			label: 'wavo.me',
			matches: ['https://wavo.me/*'],
			js: ['connectors/v2/wavome.js'],
			version: 2
		}

	];
});<|MERGE_RESOLUTION|>--- conflicted
+++ resolved
@@ -485,7 +485,6 @@
 		},
 
 		{
-<<<<<<< HEAD
 			label: 'GetWorkDoneMusic',
 			matches: ['*://www.getworkdonemusic.com/*', '*://getworkdonemusic.com/*'],
 			js: ['connectors/v2/getworkdonemusic.js'],
@@ -496,11 +495,13 @@
 			label: 'Stereodose',
 			matches: ['*://www.stereodose.com/*'],
 			js: ['connectors/v2/stereodose.js'],
-=======
+			version: 2
+		},
+
+		{
 			label: 'Москва ФМ / Питер ФМ',
 			matches: ['*://www.moskva.fm/*', '*://www.piter.fm/*'],
 			js: ['connectors/v2/moskva-piter-fm.js'],
->>>>>>> f586419b
 			version: 2
 		},
 
