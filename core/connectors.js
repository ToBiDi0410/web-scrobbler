'use strict';
/**
 * All connectors are defined here, instead of manifest.
 *
 * Matching connector is injected to the page after document_end event.
 *
 * Do not include jQuery - it is included by default.
 *
 *
 * Supported fields:
 *
 *    label
 *          - label to be shown in options to enable/disable the connector
 *          - be careful with renaming, as connector disable state depends on the label
 *
 *    matches
 *          - array of positive matches in format described in Chrome Ext. Dev. guide
 *          - connectors are processed in order and the first match is used; you can use
 *            this behaviour to emulate exclude matches
 *
 *    js
 *          - array of paths of files to be executed
 *          - all executions happen on or after 'document_end'
 *
 *    allFrames (optional)
 *          - boolean value representing InjectDetails.allFrames
 *          - FALSE by default
 *
 */
define(function() {
	return [
		{
			label: 'Baidu Music',
			matches: ['*://play.baidu.com/*'],
			js: ['connectors/baidu.js']
		},

		{
			label: 'YouTube',
			matches: ['*://www.youtube.com/watch*', '*://www.youtube.com/user/*'],
			js: ['connectors/youtube.js']
		},

		{
			label: 'TTNET Müzik',
			matches: ['*://www.ttnetmuzik.com.tr/*'],
			js: ['connectors/ttnet.js']
		},

		{
			label: 'Thesixtyone',
			matches: ['*://www.thesixtyone.com/*'],
			js: ['connectors/61.js']
		},

		{
			label: 'Google Play Music',
			matches: ['*://play.google.com/music/*'],
			js: ['connectors/v2/googlemusic.js'],
			version: 2
		},

		{
			label: 'MySpace',
			matches: ['*://myspace.com/*'],
			js: ['connectors/myspace.js']
		},

		{
			label: 'Pitchfork Advance',
			matches: ['*://pitchfork.com/advance/*', '*://www.pitchfork.com/advance/*'],
			js: ['connectors/pitchfork-advance.js']
		},

		{
			label: 'Pitchfork',
			matches: ['*://pitchfork.com/*', '*://www.pitchfork.com/*'],
			js: ['connectors/pitchfork.js']
		},

		{
			label: 'Fizy',
			matches: ['*://fizy.com/*', '*://fizy.org/*'],
			js: ['connectors/fizy.js']
		},

		{
			label: 'Virgin Radio Turkiye',
			matches: ['*://*.virginradioturkiye.com/*', '*://*.radioeksen.com/*'],
			js: ['connectors/virginradiotr.js']
		},

		{
			label: 'Ghostly Discovery',
			matches: ['http://ghostly.com/discovery/play', 'http://www.ghostly.com/discovery/play'],
			js: ['connectors/v2/ghostly.js'],
			version: 2
		},

		{
			label: 'Bandcamp',
			matches: ['*://*.bandcamp.com/*', '*://bandcamp.com/discover*'],
			js: ['connectors/v2/bandcamp.js'],
			version: 2
		},

		{
			label: 'Jango',
			matches: ['*://www.jango.com/*'],
			js: ['connectors/jango.js', 'connectors/jango-dom-inject.js']
		},

		{
			label: 'Pandora',
			matches: ['*://www.pandora.com/*'],
			js: ['connectors/v2/pandora.js'],
			version: 2
		},

		{
			label: 'pakartot',
			matches: ['*://www.pakartot.lt/*'],
			js: ['connectors/pakartot.js']
		},

		{
			label: 'Deezer',
			matches: ['*://www.deezer.com/*'],
			js: ['connectors/deezer.js']
		},

		{
			label: 'SoundCloud',
			matches: ['*://soundcloud.com/*'],
			js: ['connectors/v2/soundcloud.js'],
			version: 2
		},

		{
			label: 'Amazon',
			matches: ['*://www.amazon.com/gp/dmusic/cloudplayer/*', '*://www.amazon.de/gp/dmusic/cloudplayer/*', '*://www.amazon.es/gp/dmusic/cloudplayer/*', '*://www.amazon.co.uk/gp/dmusic/cloudplayer/*'],
			js: ['connectors/v2/amazon.js'],
			version: 2
		},

		{ // DEAD?
			label: 'Z-Music',
			matches: ['*://z-music.org/*'],
			js: ['connectors/zmusic.js']
		},

		{
			label: 'VK',
			matches: ['*://vk.com/*'],
			js: ['connectors/vk.js']
		},

		{
			label: 'Zvooq',
			matches: ['*://zvooq.ru/*'],
			js: ['connectors/zvooq.js']
		},

		{
			label: 'Weborama',
			matches: ['*://www.weborama.fm/*'],
			js: ['connectors/weborama.js'],
			allFrames: true
		},

		{
			label: '22 Tracks',
			matches: ['*://22tracks.com/*'],
			js: ['connectors/22tracks.js']
		},

		{
			label: 'Megalyrics',
			matches: ['*://megalyrics.ru/*'],
			js: ['connectors/megalyrics.js'],
			allFrames: true
		},

		{
			label: 'iHeart',
			matches: ['*://*.iheart.com/*'],
			js: ['connectors/iheart.js']
		},

		{
			label: 'Indie Shuffle',
			matches: ['*://www.indieshuffle.com/*'],
			js: ['connectors/v2/indieshuffle.js'],
			version: 2
		},

		{
			label: 'Tuba.FM',
			matches: ['*://fm.tuba.pl/*'],
			js: ['connectors/tubafm.js']
		},

		{
			label: 'Spotify',
			matches: ['https://player.spotify.com/*'],
			js: ['connectors/v2/spotify.js'],
			version: 2
		},

		{
			label: 'Spotify',
			matches: ['https://play.spotify.com/*'],
			js: ['connectors/v2/spotify-play.js'],
			version: 2
		},

		{
			label: 'Plug.dj',
			matches: ['*://plug.dj/*'],
			js: ['connectors/plugdj.js']
		},

		{
			label: 'Slacker (iframe)',
			matches: ['*://www.slacker.com/webplayer/index_embed.vm'],
			js: ['connectors/slacker.js']
		},

		{
			label: 'Slacker (main page)',
			matches: ['*://www.slacker.com/*'],
			js: ['connectors/v2/slacker2.js'],
			version: 2
		},

		{
			label: 'Daytrotter',
			matches: ['*://www.daytrotter.com/*'],
			js: ['connectors/daytrotter.js']
		},

		{
			label: 'AOL Radio',
			matches: ['*://aolradio.slacker.com/*'],
			js: ['connectors/aolradio.js']
		},

		{
			label: 'HillyDilly',
			matches: ['*://www.hillydilly.com/*'],
			js: ['connectors/hillydilly.js']
		},

		{
			label: 'Groove Music',
			matches: ['*://music.microsoft.com/*'],
			js: ['connectors/groovemusic.js']
		},

		{
			label: '8tracks',
			matches: ['*://8tracks.com/*'],
			js: ['connectors/v2/8tracks.js'],
			version: 2
		},

		{
			label: 'Moje Polskie Radio',
			matches: ['*://moje.polskieradio.pl/station/*'],
			js: ['connectors/mojepolskieradio.js']
		},

		{
			label: 'Nova Planet',
			matches: ['*://www.novaplanet.com/radionova/player'],
			js: ['connectors/novaplanet.js']
		},

		{
			label: 'Radio+ Belgium',
			matches: ['*://www.radioplus.be/*'],
			js: ['connectors/radioplusbe.js']
		},

		{
			label: 'Songza',
			matches: ['*://songza.com/*'],
			js: ['connectors/v2/songza.js'],
			version: 2
		},

		{
			label: 'Douban Programme',
			matches: ['http://music.douban.com/programme/*'],
			js: ['connectors/douban-programme.js']
		},

		{
			label: 'Focus@Will',
			matches: ['*://www.focusatwill.com/*'],
			js: ['connectors/focusatwill.js']
		},

		{
			label: 'Le Tourne Disque',
			matches: ['*://www.letournedisque.com/*'],
			js: ['connectors/letournedisque.js']
		},

		{
			label: 'Rdio',
			matches: ['*://www.rdio.com/*'],
			js: ['connectors/rdio.js']
		},

		{
			label: 'Reddit Playlister',
			matches: ['*://redditplayer.phoenixforgotten.com/*'],
			js: ['connectors/redditplayer.js']
		},

		{
			label: 'Sullen-Ural',
			matches: ['*://sullen-ural.ru/*', '*://*.sullen-ural.ru/*'],
			js: ['connectors/sullen-ural.js']
		},

		{
			label: 'Digitally Imported',
			matches: ['*://www.di.fm/*'],
			js: ['connectors/difm.js']
		},

		{
			label: 'Beats Music',
			matches: ['*://*.beatsmusic.com/*'],
			js: ['vendor/jquery.cookie.js', 'connectors/beats.js']
		},

		{
			label: 'RadioPlayer',
			matches: ['*://www.thisisstar.co.uk/*', '*://live.thebridgeradio.net/*', '*://www.chorley.fm/*', '*://www.sun-fm.com/*', '*://www.minsterfm.com/*', '*://www.uckfieldfm.co.uk/*', '*://radioplayer.bishopfm.com/*', '*://player.jackbristol.com/*', '*://player.106jack.com/*', '*://player.jackradio.com/*', '*://www.tcrfm.co.uk/*', '*://sparksunderland.com/*', '*://player.juicefm.com/*', '*://rp.xrad.io/*', '*://www.radiojackie.com/*', '*://people.bath.ac.uk/*', '*://www.2br.co.uk/*', '*://player.three.fm/*', '*://player.therevolution962.com/*', '*://player.thewave.co.uk/*', '*://www.kcclive.com/*', '*://player.absoluteradio.co.uk/*', '*://aliveradio.net/*', '*://allfm.org/*', '*://www.amazingradio.com/*', '*://www.ambersoundfm.com/*', '*://player.bailriggfm.co.uk/*', '*://player.thebay.co.uk/*', '*://www.bcbradio.co.uk/*', '*://www.thebeach.co.uk/*', '*://www.thebee.co.uk/*', '*://www.bfbs.com/*', '*://player.boltonfm.com/*', '*://andoverplayer.thebreeze.com/*', '*://basingstokeplayer.thebreeze.com/*', '*://bristolplayer.thebreeze.com/*', '*://cheltenhamplayer.thebreeze.com/*', '*://easthampshireplayer.thebreeze.com/*', '*://westwiltsplayer.thebreeze.com/*', '*://newburyplayer.thebreeze.com/*', '*://northdorsetplayer.thebreeze.com/*', '*://northsomersetplayer.thebreeze.com/*', '*://southplayer.thebreeze.com/*', '*://southamptonplayer.thebreeze.com/*', '*://winchesterplayer.thebreeze.com/*', '*://southsomersetplayer.thebreeze.com/*', '*://bridge.fm/*', '*://www.capitalfm.com/*', '*://www.capitalxtra.com/*', '*://www.thecatradio.co.uk/*', '*://ukradioplayer.cfmradio.com/*', '*://www.southendandchelmsfordradio.com/*', '*://www.silk1069.com/*', '*://www.dee1063.com/*', '*://app.musicradio.com/*', '*://ukradioplayer.citytalk.fm/*', '*://www.classicfm.com/*', '*://ukradioplayer.clyde1.com/*', '*://ukradioplayer.clyde2.com/*', '*://player.compassfm.co.uk/*', '*://northamptonshire.connectfm.com/*', '*://peterborough.connectfm.com/*', '*://ukradioplayer.coolfm.co.uk/*', '*://www.crossrhythms.co.uk/*', '*://crushradio.co.uk/*', '*://player.dearnefm.co.uk/*', '*://diversefm.com/*', '*://ukradioplayer.downtown.co.uk/*', '*://www.dream100.com/*', '*://www.drystoneradio.co.uk/*', '*://www.eagleextra.co.uk/*', '*://www.964eagle.co.uk/*', '*://www.eagle3.co.uk/*', '*://www.energyfm.net/*', '*://ondemand.georgeandfire.co.uk/*', '*://www.forestfm.co.uk/*', '*://ukradioplayer.forth2.com/*', '*://ukradioplayer.forthone.com/*', '*://www.frenchradiolondon.com/*', '*://www.funkidslive.com/*', '*://www.futureradio.co.uk/*', '*://www.gateway978.com/*', '*://nwplayer.gaydio.co.uk/*', '*://player.gaydio.co.uk/*', '*://ukradioplayer.hallamfm.co.uk/*', '*://ukrp.musicradio.com/*', '*://www.heart.co.uk/*', '*://ukradioplayer.heatradio.com/*', '*://ukradioplayer.thehitsradio.com/*', '*://player.hot1028.com/*', '*://www.hubradio.co.uk/*', '*://imaginefm.net/*', '*://www.indigofm.co.uk/*', '*://www.iwradio.co.uk/*', '*://player.jackfmswindon.com/*', '*://www.jazzfm.co/*', '*://player.juicebrighton.com/*', '*://kanefm.com/*', '*://player.kcfm.co.uk/*', '*://ukradioplayer.kerrangradio.co.uk/*', '*://ukradioplayer.key103.co.uk/*', '*://player.kingdomfm.co.uk/*', '*://kiss101.ukradioplayer.kissfmuk.com/*', '*://kiss105.ukradioplayer.kissfmuk.com/*', '*://kiss100.ukradioplayer.kissfmuk.com/*', '*://ukradioplayer.kissfresh.kissfmuk.com/*', '*://ukradioplayer.kisstory.kissfmuk.com/*', '*://www.klfm967.co.uk/*', '*://streaming.kentonline.co.uk/*', '*://player.lincsfm.co.uk/*', '*://ukradioplayer.magic.co.uk/*', '*://ukradioplayer.manchestersmagic.co.uk/*', '*://ukradioplayer.magic1152.co.uk/*', '*://ukradioplayer.magic1161.co.uk/*', '*://ukradioplayer.magic1170.co.uk/*', '*://ukradioplayer.magic1548.co.uk/*', '*://ukradioplayer.magic828.co.uk/*', '*://ukradioplayer.magic999.co.uk/*', '*://ukradioplayer.magicam.co.uk/*', '*://player.manxradio.com/*', '*://ukradioplayer.metroradio.co.uk/*', '*://ukradioplayerone.mfr.co.uk/*', '*://ukradioplayertwo.mfr.co.uk/*', '*://www.ministryofsound.com/*', '*://www.mix96.co.uk/*', '*://www.mkfm.com/*', '*://nationhits.com/*', '*://www.nationradio.com/*', '*://www.northnorfolkradio.com/*', '*://ukradioplayer.northsound1.com/*', '*://ukradioplayer.northsound2.com/*', '*://www.999radionorwich.com/*', '*://player.oakfm.co.uk/*', '*://www.originalfm.com/*', '*://palm105.co.uk/*', '*://player.peakfm.net/*', '*://www.piratefm.co.uk/*', '*://player.planetrock.com/*', '*://www.premierradio.org.uk/*', '*://player.pulse2.net/*', '*://player.pulse.co.uk/*', '*://ukradioplayer.radioaire.co.uk/*', '*://ukradioplayer.radioborders.com/*', '*://radiocarmarthenshire.com/*', '*://www.radiocaroline.co.uk/*', '*://radioceredigion.com/*', '*://ukradioplayer.radiocity.co.uk/*', '*://www.radioessex.com/*', '*://player.radioexe.co.uk/*', '*://radiolab.beds.ac.uk/*', '*://radiopembrokeshire.com/*', '*://radioplus.org.uk/*', '*://www.radiotyneside.co.uk/*', '*://www.radioverulam.com/*', '*://player.wave965.com/*', '*://radioreverb.com/*', '*://www.realradionortheast.co.uk/*', '*://www.realradionorthwest.co.uk/*', '*://www.realradio-scotland.co.uk/*', '*://www.realradiowales.co.uk/*', '*://www.realradioxs.co.uk/*', '*://www.realradioyorkshire.co.uk/*', '*://www.reprezent.org.uk/*', '*://radioplayer.resonancefm.com/*', '*://player.ridingsfm.co.uk/*', '*://rinse.fm/*', '*://listen.insightradio.co.uk/*', '*://ukradioplayer.rockfm.co.uk/*', '*://player.rotherfm.co.uk/*', '*://player.rutlandradio.co.uk/*', '*://scarletfm.com/*', '*://www.sfmradio.com/*', '*://www.toxicflames.co.uk/*', '*://player.signal1.co.uk/*', '*://player.signal107.co.uk/*', '*://player.signal2.co.uk/*', '*://smilesussex.com/*', '*://www.smoothradio.co.uk/*', '*://www.solarradio.com/*', '*://www.somervalleyfm.co.uk/*', '*://player.soundartradio.org.uk/*', '*://www.thesourcefm.co.uk/*', '*://www.spectrumradio.net/*', '*://www.spirefm.co.uk/*', '*://www.spiritfm.net/*', '*://www.star107.co.uk/*', '*://www.strayfm.com/*', '*://www.susyradio.com/*', '*://player.swanseasound.co.uk/*', '*://www.switchradio.co.uk/*', '*://talksport.com/*', '*://tonefm.co.uk/*', '*://ukradioplayer.tayam.co.uk/*', '*://ukradioplayer.tayfm.co.uk/*', '*://www.teamrockradio.com/*', '*://ukradioplayer.tfmradio.com/*', '*://player.towerfm.co.uk/*', '*://www.town102.com/*', '*://player.traxfm.co.uk/*', '*://player.2lr.co.uk/*', '*://www.u105.com/*', '*://www.ucb.co.uk/*', '*://ury.org.uk/*', '*://urn1350.net/*', '*://ukradioplayer.vikingfm.co.uk/*', '*://www.thevoicefm.co.uk/*', '*://ruvr.co.uk/*', '*://ukradioplayer.wave105.com/*', '*://www.wessexfm.com/*', '*://ukradioplayer.westfm.co.uk/*', '*://ukradioplayer.westsound.co.uk/*', '*://ukradioplayer.westsoundradio.com/*', '*://player.wirefm.com/*', '*://player.wishfm.net/*', '*://www.xfm.co.uk/*', '*://www.yorkshirecoastradio.com/*'],
			js: ['connectors/radioplayer.js']
		},

		{
			label: 'BBC RadioPlayer',
			matches: ['*://www.bbc.co.uk/radio/player/*'],
			js: ['connectors/v2/bbcradioplayer.js'],
			version: 2
		},

		{
			label: 'Gaana.com',
			matches: ['*://gaana.com/*'],
			js: ['connectors/gaana.js']
		},

		{
			label: 'Music Unlimited',
			matches: ['*://music.sonyentertainmentnetwork.com/*'],
			js: ['connectors/musicunlimited.js']
		},

		{
			label: 'Yandex.Music',
			matches: ['*://music.yandex.ru/*'],
			js: ['connectors/yandex.js']
		},

		{
			label: 'PLEX',
			matches: ['*://*32400/web/*', '*://plex.tv/web/*'],
			js: ['connectors/plex.js']
		},

		{
			label: 'Pleer.Com (Prostopleer)',
			matches: ['*://pleer.com/*', '*://prostopleer.com/*'],
			js: ['connectors/pleer.js']
		},

		{
			label: 'TuneIn',
			matches: ['*://tunein.com/*'],
			js: ['connectors/tunein.js']
		},

		{
			label: 'MixCloud (Timestamped mixes only)',
			matches: ['*://mixcloud.com/*', '*://*.mixcloud.com/*'],
			js: ['connectors/v2/mixcloud.js'],
			version: 2
		},

		{
			label: 'ReverbNation',
			matches: ['*://www.reverbnation.com/*'],
			js: ['connectors/reverbnation.js']
		},

		{
			label: 'Xiami.com',
			matches: ['http://www.xiami.com/play*'],
			js: ['connectors/xiami.js']
		},

		{
			label: 'NRK Radio',
			matches: ['*://radio.nrk.no/*'],
			js: ['connectors/nrkradio.js']
		},

		{
			label: 'Archive.org',
			matches: ['*://archive.org/details/*'],
			js: ['connectors/v2/archive.js'],
			version: 2
		},

		{
			label: 'Odnoklassniki',
			matches: ['*://odnoklassniki.ru/*', '*://ok.ru/*'],
			js: ['connectors/odnoklassniki.js'],
			allFrames: true
		},

		{
			label: 'Soundozer',
			matches: ['*://soundozer.com/*'],
			js: ['connectors/soundozer.js']
		},

		{
			label: '163 Music',
			matches: ['*://music.163.com/*'],
			js: ['connectors/163music.js']
		},

		{
			label: 'blinkboxMusic',
			matches: ['*://www.blinkboxmusic.com/*'],
			js: ['connectors/blinkboxmusic.js']
		},

		{
			label: 'luooMusic',
			matches: ['*://www.luoo.net/*'],
			js: ['connectors/luoo.js']
		},

		{
			label: 'ambientsleepingpill',
			matches: ['*://*.ambientsleepingpill.com/'],
			js: ['connectors/ambientsleepingpill.js']
		},

		{
			label: 'Blitzr',
			matches: ['*://*.blitzr.com/*', '*://blitzr.com/*'],
			js: ['connectors/blitzr.js']
		},

		{
			label: 'TIDAL',
			matches: ['*://listen.tidalhifi.com/*', '*://listen.tidal.com/*'],
			js: ['connectors/v2/tidal.js'],
			version: 2
		},

		{
			label: 'Bop.fm',
			matches: ['*://bop.fm/*'],
			js: ['connectors/v2/bopfm.js'],
			version: 2
		},

		{
			label: 'Radionomy',
			matches: ['*://www.radionomy.com/*'],
			js: ['connectors/v2/radionomy.js'],
			version: 2
		},

		{
			label: 'Jazzradio',
			matches: ['*://www.jazzradio.com/*'],
			js: ['connectors/v2/jazzradio.js'],
			version: 2
		},

		{
			label: 'Musicload',
			matches: ['*://www.musicload.de/*'],
			js: ['connectors/v2/musicload.js'],
			version: 2
		},

		{
			label: 'Noon Pacific',
			matches: ['*://www.noonpacific.com/*', '*://noonpacific.com/*'],
			js: ['connectors/v2/noonpacific.js'],
			version: 2
		},

		{
			label: 'SomaFM',
			matches: ['*://somafm.com/player/*'],
			js: ['connectors/v2/somafm.js'],
			version: 2
		},

		{
			label: 'Noisetrade',
			matches: ['*://www.noisetrade.com/*', '*://noisetrade.com/*'],
			js: ['connectors/v2/noisetrade.js'],
			version: 2
		},

		{
			label: 'Free Music Archive',
			matches: ['*://www.freemusicarchive.org/*', '*://freemusicarchive.org/*', '*://www.freemusicarchive.com/*', '*://freemusicarchive.com/*'],
			js: ['connectors/v2/freemusicarchive.js'],
			version: 2
		},

		{
			label: 'musicase',
			matches: ['*://musicase.me/*'],
			js: ['connectors/v2/musicase.js'],
			version: 2
		},

		{
			label: 'Reddit Music Player',
			matches: ['*://reddit.musicplayer.io/'],
			js: ['connectors/v2/redditmusicplayer.js'],
			version: 2
		},

		{
			label: 'kollekt.fm',
			matches: ['*://kollekt.fm/*'],
			js: ['connectors/v2/kollekt.js'],
			version: 2
		},

		{
			label: 'audiosplitter.fm',
			matches: ['*://audiosplitter.fm/*'],
			js: ['connectors/v2/audiosplitter.js'],
			version: 2
		},

		{
			label: 'novoeradio.by',
			matches: ['*://www.novoeradio.by/*'],
			js: ['connectors/v2/novoeradio.js'],
			version: 2
		},

		{
			label: 'Tradiio',
			matches: ['*://tradiio.com/*', '*://*.tradiio.com/*'],
			js: ['connectors/v2/tradiio.js'],
			version: 2
		},

		{
			label: 'Yandex radio',
			matches: ['https://radio.yandex.ru/*'],
			js: ['connectors/v2/yandexradio.js'],
			version: 2
		},

		{
<<<<<<< HEAD
			label: 'Dash Radio',
			matches: ['*://dashradio.com/*'],
			js: ['connectors/v2/dashradio.js'],
			version: 2
		},

		{
			label: 'oplayer',
			matches: ['*://oplayer.org/*'],
			js: ['connectors/v2/jplayer-oplayer.js'],
			version: 2
		},

		{
			label: 'EDM.com',
			matches: ['*://edm.com/*'],
			js: ['connectors/v2/edm.js'],
			version: 2
		},

		{
			label: 'post-player',
			matches: ['*://post-player.org/*'],
			js: ['connectors/v2/jplayer-postplayer.js'],
			version: 2
		},

		{
			label: 'Dream FM',
			matches: ['*://dreamfm.biz/*'],
			js: ['connectors/v2/dreamfm.js'],
			version: 2
		},

		{
			label: 'Radio Paradise',
			matches: ['*://*.radioparadise.com/*'],
			js: ['connectors/v2/radioparadise.js'],
			allFrames: true,
			version: 2
		},

		{
			label: 'beatport - www',
			matches: ['*://www.beatport.com/*'],
			js: ['connectors/v2/beatport-www.js'],
			version: 2
		},

		{
			label: 'themusicninja',
			matches: ['*://www.themusicninja.com/*'],
			js: ['connectors/v2/themusicninja.js'],
			version: 2
		},

		{
			label: 'trntbl.me',
			matches: ['*://*.trntbl.me/*', '*://trntbl.me/*'],
			js: ['connectors/v2/trntblme.js'],
=======
			label: 'wavo.me',
			matches: ['https://wavo.me/*'],
			js: ['connectors/v2/wavome.js'],
>>>>>>> 81040e6a
			version: 2
		}

	];
});<|MERGE_RESOLUTION|>--- conflicted
+++ resolved
@@ -574,7 +574,6 @@
 		},
 
 		{
-<<<<<<< HEAD
 			label: 'Dash Radio',
 			matches: ['*://dashradio.com/*'],
 			js: ['connectors/v2/dashradio.js'],
@@ -635,11 +634,13 @@
 			label: 'trntbl.me',
 			matches: ['*://*.trntbl.me/*', '*://trntbl.me/*'],
 			js: ['connectors/v2/trntblme.js'],
-=======
+			version: 2
+		},
+
+		{
 			label: 'wavo.me',
 			matches: ['https://wavo.me/*'],
 			js: ['connectors/v2/wavome.js'],
->>>>>>> 81040e6a
 			version: 2
 		}
 
