--- conflicted
+++ resolved
@@ -496,15 +496,15 @@
 		},
 
 		{
-<<<<<<< HEAD
 			label: 'Musicload',
 			matches: ['*://www.musicload.de/*'],
 			js: ['connectors/v2/musicload.js'],
-=======
+		},
+
+		{
 			label: 'Noon Pacific',
 			matches: ['*://www.noonpacific.com/*', '*://noonpacific.com/*'],
 			js: ['connectors/v2/noonpacific.js'],
->>>>>>> 7f1516ff
 			version: 2
 		}
 
