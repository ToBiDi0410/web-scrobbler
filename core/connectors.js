--- conflicted
+++ resolved
@@ -574,7 +574,6 @@
 		},
 
 		{
-<<<<<<< HEAD
 			label: 'Dash Radio',
 			matches: ['*://dashradio.com/*'],
 			js: ['connectors/v2/dashradio.js'],
@@ -599,11 +598,13 @@
 			label: 'post-player',
 			matches: ['*://post-player.org/*'],
 			js: ['connectors/v2/jplayer-postplayer.js'],
-=======
+			version: 2
+		},
+
+		{
 			label: 'Dream FM',
 			matches: ['*://dreamfm.biz/*'],
 			js: ['connectors/v2/dreamfm.js'],
->>>>>>> 2c3a3b7e
 			version: 2
 		}
 
