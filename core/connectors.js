--- conflicted
+++ resolved
@@ -1025,7 +1025,6 @@
 		},
 
 		{
-<<<<<<< HEAD
 			label: 'GPMusic',
 			matches: ['*://player.gpmusic.co/*'],
 			js: ['connectors/v2/gpmusic.js'],
@@ -1043,11 +1042,13 @@
 			label: 'Nightwave Plaza',
 			matches: ['https://plaza.one/*'],
 			js: ['connectors/v2/nightwaveplaza.js'],
-=======
+			version: 2
+		},
+
+		{
 			label: 'Youtubify',
 			matches: ['*://youtubify.vebto.com/*'],
 			js: ['connectors/v2/youtubify.js'],
->>>>>>> 521f0289
 			version: 2
 		}
 
