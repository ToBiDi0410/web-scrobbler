<<<<<<< HEAD
{
   "name": "Last.fm Scrobbler",
   "version": "1.9.1",

   "description": "Scrobble music all around the web!",
   "icons": {
      "128": "icon128.png"
   },

   "manifest_version": 2,
   "content_security_policy": "script-src 'self' https://ssl.google-analytics.com; object-src 'self'",

   "web_accessible_resources": [
      "icon128.png"
   ],

   "background": {
      "scripts": ["background-ga.js", "md5.js", "jquery-1.6.1.min.js", "jquery.dump.js", "scrobbler.js"]
   },

   "options_page": "options.html",

   "permissions": [
      "tabs",
      "notifications",
      "http://ws.audioscrobbler.com/2.0/",
      "http://gdata.youtube.com/feeds/api/videos/"
   ],

   "page_action": {
      "chromeBroken": "remove this line after issue #86449 is resolved"
   },

   "content_scripts": [
   {
      "matches": ["<all_urls>"],
      "js": ["dummy.js"]
   },
   {
      "matches": ["*://www.ttnetmuzik.com.tr/*"],
      "js": ["jquery-1.6.1.min.js", "jquery.dump.js", "ttnet.js"]
   },
   {
      "matches": ["*://www.youtube.com/watch*", "*://www.youtube.com/user/*"],
      "js": ["jquery-1.6.1.min.js", "jquery.dump.js", "youtube.js"],
      "css": ["youtube.css"]
   },
   {
      "matches": ["*://www.thesixtyone.com/*"],
      "js": ["jquery-1.6.1.min.js", "jquery.dump.js", "61.js"]
   },
   {
      "matches": ["*://play.google.com/music/*"],
      "js": ["jquery-1.6.1.min.js", "jquery.dump.js", "googlemusic.js"]
   },
   {
      "matches": ["*://www.myspace.com/music/player*"],
      "js": ["jquery-1.6.1.min.js", "jquery.dump.js", "myspace.js"]
   },
   {
      "matches": ["*://pitchfork.com/*"],
      "js": ["jquery-1.6.1.min.js", "jquery.dump.js", "pitchfork.js"]
   },
   {
      "matches": ["*://www.fftunes.com/*"],
      "js": ["jquery-1.6.1.min.js", "jquery.dump.js", "fftunes.js"]
   },
   {
      "matches": ["*://fizy.com/*"],
      "js": ["jquery-1.6.1.min.js", "jquery.dump.js", "fizy.js"]
   },
   {
      "matches": ["http://www.virginradioturkiye.com/live","http://live.radioeksen.com/live"],
      "js": ["jquery-1.6.1.min.js", "jquery.dump.js", "virginradiotr.js"]
   },
   {
      "matches": ["http://ghostly.com/discovery/play"],
      "js": ["jquery-1.6.1.min.js", "jquery.dump.js", "ghostly.js"],
	  "css": ["ghostly.css"]
   },
   {
      "matches": ["*://*.bandcamp.com/*"],
      "js": ["jquery-1.6.1.min.js", "jquery.dump.js", "bandcamp.js"],
      "run_at": "document_idle"
   },
   {
      "matches": ["*://plus.google.com/*youtube/player"],
      "js": ["jquery-1.6.1.min.js", "jquery.dump.js", "google+.js"],
      "run_at": "document_idle"
   },
   {
      "matches": ["*://www.jango.com/*"],
      "js": ["jquery-1.6.1.min.js", "jquery.dump.js", "jango.js", "jango-dom-inject.js"],
      "run_at" : "document_start"
   },
   {
      "matches": ["*://www.pandora.com/*"],
      "js": ["jquery-1.6.1.min.js", "jquery.dump.js", "pandora.js"],
      "run_at" : "document_start"
   },
   {
      "matches": ["*://www.deezer.com/*"],
      "js": ["jquery-1.6.1.min.js", "jquery.dump.js", "deezer.js"]
   },
   {
      "matches": ["*://www.amazon.com/gp/dmusic/mp3/player*"],
      "js": ["jquery-1.6.1.min.js", "jquery.dump.js", "amazon.js"]
   },
   {
      "matches": ["*://z-music.org/*"],
      "js": ["jquery-1.6.1.min.js", "zmusic.js"]
   },
   {
      "matches": ["*://vk.com/*"],
      "js": ["jquery-1.6.1.min.js", "vk.js"]
   },
   {
      "matches": ["*://zvooq.ru/*"],
      "js": ["jquery-1.6.1.min.js", "zvooq.js"]
   },
   {
      "matches": ["*://www.weborama.fm/*"],
      "all_frames": true,
      "js": ["jquery-1.6.1.min.js", "weborama.js"]
    },
    {
      "matches": ["*://22tracks.com/*"],
      "js": ["jquery-1.6.1.min.js", "22tracks.js"]
    },
    {
      "matches": ["*://megalyrics.ru/*"],
      "all_frames": true,
      "js": ["jquery-1.6.1.min.js", "megalyrics.js"]
   }


   ]
}
=======
{
   "name": "Last.fm Scrobbler",
   "version": "1.9",

   "description": "Scrobble music all around the web!",
   "icons": {
      "128": "icon128.png"
   },

   "manifest_version": 2,
   "content_security_policy": "script-src 'self' https://ssl.google-analytics.com; object-src 'self'",

   "web_accessible_resources": [
      "icon128.png"
   ],

   "background": {
      "scripts": ["background-ga.js", "md5.js", "jquery-1.6.1.min.js", "jquery.dump.js", "scrobbler.js"]
   },

   "options_page": "options.html",

   "permissions": [
      "tabs",
      "notifications",
      "http://ws.audioscrobbler.com/2.0/",
      "http://gdata.youtube.com/feeds/api/videos/"
   ],

   "page_action": {
      "chromeBroken": "remove this line after issue #86449 is resolved"
   },

   "content_scripts": [
   {
      "matches": ["<all_urls>"],
      "js": ["dummy.js"]
   },
   {
      "matches": ["*://www.ttnetmuzik.com.tr/*"],
      "js": ["jquery-1.6.1.min.js", "jquery.dump.js", "ttnet.js"]
   },
   {
      "matches": ["*://www.youtube.com/watch*", "*://www.youtube.com/user/*"],
      "js": ["jquery-1.6.1.min.js", "jquery.dump.js", "youtube.js"],
      "css": ["youtube.css"]
   },
   {
      "matches": ["*://www.thesixtyone.com/*"],
      "js": ["jquery-1.6.1.min.js", "jquery.dump.js", "61.js"]
   },
   {
      "matches": ["*://play.google.com/music/*"],
      "js": ["jquery-1.6.1.min.js", "jquery.dump.js", "googlemusic.js"]
   },
   {
      "matches": ["*://www.myspace.com/music/player*"],
      "js": ["jquery-1.6.1.min.js", "jquery.dump.js", "myspace.js"]
   },
   {
      "matches": ["*://pitchfork.com/*"],
      "js": ["jquery-1.6.1.min.js", "jquery.dump.js", "pitchfork.js"]
   },
   {
      "matches": ["*://www.fftunes.com/*"],
      "js": ["jquery-1.6.1.min.js", "jquery.dump.js", "fftunes.js"]
   },
   {
      "matches": ["*://fizy.com/*"],
      "js": ["jquery-1.6.1.min.js", "jquery.dump.js", "fizy.js"]
   },
   {
      "matches": ["http://www.virginradioturkiye.com/live","http://live.radioeksen.com/live"],
      "js": ["jquery-1.6.1.min.js", "jquery.dump.js", "virginradiotr.js"]
   },
   {
      "matches": ["*://*.iheart.com/*"],
      "js": ["jquery-1.6.1.min.js", "iheart.js"]
   },
   {
      "matches": ["http://ghostly.com/discovery/play"],
      "js": ["jquery-1.6.1.min.js", "jquery.dump.js", "ghostly.js"],
      "css": ["ghostly.css"]
   },
   {
      "matches": ["*://*.bandcamp.com/*"],
      "js": ["jquery-1.6.1.min.js", "jquery.dump.js", "bandcamp.js"],
      "run_at": "document_idle"
   },
   {
      "matches": ["*://plus.google.com/*youtube/player"],
      "js": ["jquery-1.6.1.min.js", "jquery.dump.js", "google+.js"],
      "run_at": "document_idle"
   },
   {
      "matches": ["*://www.jango.com/*"],
      "js": ["jquery-1.6.1.min.js", "jquery.dump.js", "jango.js", "jango-dom-inject.js"],
      "run_at" : "document_start"
   },
   {
      "matches": ["*://www.pandora.com/*"],
      "js": ["jquery-1.6.1.min.js", "jquery.dump.js", "pandora.js"],
      "run_at" : "document_start"
   },
   {
      "matches": ["*://www.deezer.com/*"],
      "js": ["jquery-1.6.1.min.js", "jquery.dump.js", "deezer.js"]
   },
   {
      "matches": ["*://www.amazon.com/gp/dmusic/mp3/player*"],
      "js": ["jquery-1.6.1.min.js", "jquery.dump.js", "amazon.js"]
   },
   {
      "matches": ["*://z-music.org/*"],
      "js": ["jquery-1.6.1.min.js", "zmusic.js"]
   },
   {
      "matches": ["*://vk.com/*"],
      "js": ["jquery-1.6.1.min.js", "vk.js"]
   },
   {
      "matches": ["*://zvooq.ru/*"],
      "js": ["jquery-1.6.1.min.js", "zvooq.js"]
   }


   ]
}
>>>>>>> 257b81db
<|MERGE_RESOLUTION|>--- conflicted
+++ resolved
@@ -1,7 +1,6 @@
-<<<<<<< HEAD
 {
    "name": "Last.fm Scrobbler",
-   "version": "1.9.1",
+   "version": "1.9",
 
    "description": "Scrobble music all around the web!",
    "icons": {
@@ -132,138 +131,12 @@
       "matches": ["*://megalyrics.ru/*"],
       "all_frames": true,
       "js": ["jquery-1.6.1.min.js", "megalyrics.js"]
+   },
+   {
+      "matches": ["*://*.iheart.com/*"],
+      "js": ["jquery-1.6.1.min.js", "iheart.js"]
    }
 
 
    ]
-}
-=======
-{
-   "name": "Last.fm Scrobbler",
-   "version": "1.9",
-
-   "description": "Scrobble music all around the web!",
-   "icons": {
-      "128": "icon128.png"
-   },
-
-   "manifest_version": 2,
-   "content_security_policy": "script-src 'self' https://ssl.google-analytics.com; object-src 'self'",
-
-   "web_accessible_resources": [
-      "icon128.png"
-   ],
-
-   "background": {
-      "scripts": ["background-ga.js", "md5.js", "jquery-1.6.1.min.js", "jquery.dump.js", "scrobbler.js"]
-   },
-
-   "options_page": "options.html",
-
-   "permissions": [
-      "tabs",
-      "notifications",
-      "http://ws.audioscrobbler.com/2.0/",
-      "http://gdata.youtube.com/feeds/api/videos/"
-   ],
-
-   "page_action": {
-      "chromeBroken": "remove this line after issue #86449 is resolved"
-   },
-
-   "content_scripts": [
-   {
-      "matches": ["<all_urls>"],
-      "js": ["dummy.js"]
-   },
-   {
-      "matches": ["*://www.ttnetmuzik.com.tr/*"],
-      "js": ["jquery-1.6.1.min.js", "jquery.dump.js", "ttnet.js"]
-   },
-   {
-      "matches": ["*://www.youtube.com/watch*", "*://www.youtube.com/user/*"],
-      "js": ["jquery-1.6.1.min.js", "jquery.dump.js", "youtube.js"],
-      "css": ["youtube.css"]
-   },
-   {
-      "matches": ["*://www.thesixtyone.com/*"],
-      "js": ["jquery-1.6.1.min.js", "jquery.dump.js", "61.js"]
-   },
-   {
-      "matches": ["*://play.google.com/music/*"],
-      "js": ["jquery-1.6.1.min.js", "jquery.dump.js", "googlemusic.js"]
-   },
-   {
-      "matches": ["*://www.myspace.com/music/player*"],
-      "js": ["jquery-1.6.1.min.js", "jquery.dump.js", "myspace.js"]
-   },
-   {
-      "matches": ["*://pitchfork.com/*"],
-      "js": ["jquery-1.6.1.min.js", "jquery.dump.js", "pitchfork.js"]
-   },
-   {
-      "matches": ["*://www.fftunes.com/*"],
-      "js": ["jquery-1.6.1.min.js", "jquery.dump.js", "fftunes.js"]
-   },
-   {
-      "matches": ["*://fizy.com/*"],
-      "js": ["jquery-1.6.1.min.js", "jquery.dump.js", "fizy.js"]
-   },
-   {
-      "matches": ["http://www.virginradioturkiye.com/live","http://live.radioeksen.com/live"],
-      "js": ["jquery-1.6.1.min.js", "jquery.dump.js", "virginradiotr.js"]
-   },
-   {
-      "matches": ["*://*.iheart.com/*"],
-      "js": ["jquery-1.6.1.min.js", "iheart.js"]
-   },
-   {
-      "matches": ["http://ghostly.com/discovery/play"],
-      "js": ["jquery-1.6.1.min.js", "jquery.dump.js", "ghostly.js"],
-      "css": ["ghostly.css"]
-   },
-   {
-      "matches": ["*://*.bandcamp.com/*"],
-      "js": ["jquery-1.6.1.min.js", "jquery.dump.js", "bandcamp.js"],
-      "run_at": "document_idle"
-   },
-   {
-      "matches": ["*://plus.google.com/*youtube/player"],
-      "js": ["jquery-1.6.1.min.js", "jquery.dump.js", "google+.js"],
-      "run_at": "document_idle"
-   },
-   {
-      "matches": ["*://www.jango.com/*"],
-      "js": ["jquery-1.6.1.min.js", "jquery.dump.js", "jango.js", "jango-dom-inject.js"],
-      "run_at" : "document_start"
-   },
-   {
-      "matches": ["*://www.pandora.com/*"],
-      "js": ["jquery-1.6.1.min.js", "jquery.dump.js", "pandora.js"],
-      "run_at" : "document_start"
-   },
-   {
-      "matches": ["*://www.deezer.com/*"],
-      "js": ["jquery-1.6.1.min.js", "jquery.dump.js", "deezer.js"]
-   },
-   {
-      "matches": ["*://www.amazon.com/gp/dmusic/mp3/player*"],
-      "js": ["jquery-1.6.1.min.js", "jquery.dump.js", "amazon.js"]
-   },
-   {
-      "matches": ["*://z-music.org/*"],
-      "js": ["jquery-1.6.1.min.js", "zmusic.js"]
-   },
-   {
-      "matches": ["*://vk.com/*"],
-      "js": ["jquery-1.6.1.min.js", "vk.js"]
-   },
-   {
-      "matches": ["*://zvooq.ru/*"],
-      "js": ["jquery-1.6.1.min.js", "zvooq.js"]
-   }
-
-
-   ]
-}
->>>>>>> 257b81db
+}