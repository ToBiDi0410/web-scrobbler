--- conflicted
+++ resolved
@@ -144,16 +144,6 @@
    track = track.replace(/^\s+|\s+$/g,'');
 
    // Strip crap
-<<<<<<< HEAD
-   track = track.replace(/\*+[^\*]+\*+$/, ''); // **NEW**
-   track = track.replace(/\[[^\]]+\]$/, ''); // [whatever]
-   track = track.replace(/\([^\)]+\)$/, ''); // (whatever)   
-   track = track.replace(/\.(avi|wmv|mpg|mpeg)$/i, ''); // video extensions
-   track = track.replace(/of+icial video/i, ''); // official video       
-   track = track.replace(/video[ ]?clip/i, ''); // video clip
-   track = track.replace(/,?[ ]?live$/i, ''); // live
-   
-=======
    track = track.replace(/\s*\*+\s?\S+\s?\*+$/, ''); // **NEW**
    track = track.replace(/\s*\[[^\]]+\]$/, ''); // [whatever]
    track = track.replace(/\s*\.(avi|wmv|mpg|mpeg|flv)$/i, ''); // video extensions
@@ -168,7 +158,6 @@
    track = track.replace(/^[\/\s,:;~-]+/, ''); // trim starting white chars and dash
    track = track.replace(/[\/\s,:;~-]+$/, ''); // trim trailing white chars and dash
 
->>>>>>> 978c003f
    return {artist: artist, track: track};
 }
 
