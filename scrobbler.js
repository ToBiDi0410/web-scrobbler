/**
 * Last.fm Scrobbler for Chrome
 * by David Sabata
 *
 * https://github.com/david-sabata/Chrome-Last.fm-Scrobbler
 *
 *
 * TODOs
 *
 * - add second validation to nowPlaying request handler or trust the data to be valid?
 *
 */


// browser tab with actually scrobbled track
var nowPlayingTab = null;

<<<<<<< HEAD
// song structure, filled in nowPlaying phase, (artist, track, duration, startTime)
=======
// api url
var apiURL = "http://ws.audioscrobbler.com/2.0/?";
var apiKey = "d9bb1870d3269646f740544d9def2c95";

// song structure, filled in nowPlaying phase, (artist, track, album, duration, startTime)
>>>>>>> 84ff2198
var song = {};

// timer to submit the song
var scrobbleTimeout = null;

// is scrobbling disabled?
var disabled = false;

// set up page action handler; use dummy.html popup to override
chrome.pageAction.onClicked.addListener(pageActionClicked);


/**
 * Default settings & update notification
 */
{
   // use notifications by default
   if (localStorage.useNotifications == null)
      localStorage.useNotifications = 1;

   // now playing notifications
   if (localStorage.useNotificationsNowPlaying == null)
      localStorage.useNotificationsNowPlaying = 1;
   
   // scrobbled notifications
   if (localStorage.useNotificationsScrobbled == null)
      localStorage.useNotificationsScrobbled = 1;

   // no disabled connectors by default
   if (localStorage.disabledConnectors == null)
      localStorage.disabledConnectors = JSON.stringify([]);

   // hide notifications by default
   if (localStorage.autoHideNotifications == null)
      localStorage.autoHideNotifications = 1;

   // show update popup - based on different version
   if (localStorage.appVersion != chrome.app.getDetails().version) {
      localStorage.appVersion = chrome.app.getDetails().version;

      // introduce new options if not already set
      if (typeof localStorage.useAutocorrect == 'undefined')
         localStorage.useAutocorrect = 0;
   }
}


function reset() {
   console.log('reset called');
   if (scrobbleTimeout != null) {
      clearTimeout(scrobbleTimeout);
      scrobbleTimeout = null;
   }

   nowPlayingTab = null;
   song = {};
}



/**
 * Calculates MD5 hash of the API request
 * stored in k=v&k=v&... format
 * @param params object
 * @return md5 hash
 */
function apiCallSignature(params) {
   var keys = new Array();
   var o = '';

   for (var x in params)
      keys.push(x);

   // params has to be ordered alphabetically
   keys.sort();

   for (i = 0; i < keys.length; i++) {
      if (keys[i] == 'format' || keys[i] == 'callback')
         continue;

      o = o + keys[i] + params[keys[i]];
   }

   //console.log('hashing %s', o);

   // append secret
   return MD5(o + '2160733a567d4a1a69a73fad54c564b2');
}


/**
 * Creates query string from object properties
 */
function createQueryString(params) {
   var parts = new Array();

   for (var x in params)
      parts.push( x + '=' + encodeUtf8( params[x] ) );

   return parts.join('&');
}


/**
 * Encodes the utf8 string to use in parameter of API call
 */
function encodeUtf8(s) {
   return encodeURIComponent( s );
}

/**
 * Page action onclick handler. Switches scrobbling off and on
 * and calls setActionIcon to re-set the icon accordingly
 */
function pageActionClicked(tabObj) {
   // switch
   disabled = !disabled;

   // set up new icon
   if (disabled) {
      reset();
      setActionIcon(ACTION_DISABLED, tabObj.id);
   } else {
      setActionIcon(ACTION_REENABLED, tabObj.id);
   }
}


/**
 * Sets up page action icon, including title and popup
 * 
 * @param {integer} action one of the ACTION_ constants
 * @param {integer} tabId
 */
function setActionIcon(action, tabId) {

   var tab = tabId ? tabId : nowPlayingTab;
   chrome.pageAction.hide(tab);

   switch(action) {
      case ACTION_UNKNOWN:
         chrome.pageAction.setIcon({tabId: tab, path: ICON_UNKNOWN});
         chrome.pageAction.setTitle({tabId: tab, title: 'Song not recognized. Click the icon to correct its title'});
         chrome.pageAction.setPopup({tabId: tab, popup: 'popup.html'});
         break;
      case ACTION_NOWPLAYING:
         chrome.pageAction.setIcon({tabId: tab, path: ICON_NOTE});
         chrome.pageAction.setTitle({tabId: tab, title: 'Now playing: ' + song.artist + ' - ' + song.track + '\nClick to disable scrobbling'});
         chrome.pageAction.setPopup({tabId: tab, popup: ''});
         break;
      case ACTION_SCROBBLED:
         chrome.pageAction.setIcon({tabId: tab, path: ICON_TICK});
         chrome.pageAction.setTitle({tabId: tab, title: 'Song has been scrobbled\nClick to disable scrobbling'});
         chrome.pageAction.setPopup({tabId: tab, popup: ''});
         break;
      case ACTION_DISABLED:
         chrome.pageAction.setIcon({tabId: tab, path: ICON_NOTE_DISABLED});
         chrome.pageAction.setTitle({tabId: tab, title: 'Scrobbling is disabled\nClick to enable'});
         chrome.pageAction.setPopup({tabId: tab, popup: ''});
         break;
      case ACTION_REENABLED:
         chrome.pageAction.setIcon({tabId: tab, path: ICON_TICK_DISABLED});
         chrome.pageAction.setTitle({tabId: tab, title: 'Scrobbling will continue for the next song'});
         chrome.pageAction.setPopup({tabId: tab, popup: ''});
         break;
      case ACTION_CONN_DISABLED:
         chrome.pageAction.setIcon({tabId: tab, path: ICON_CONN_DISABLED});
         chrome.pageAction.setTitle({tabId: tab, title: 'Scrobbling for this site is disabled, most likely because the site has changed its layout. Please contact the connector author.'});
         chrome.pageAction.setPopup({tabId: tab, popup: ''});
         break;
      case ACTION_SITE_RECOGNIZED:
         chrome.pageAction.setIcon({tabId: tab, path: ICON_LOGO});
         chrome.pageAction.setTitle({tabId: tab, title: 'This site is supported for scrobbling'});
         chrome.pageAction.setPopup({tabId: tab, popup: ''});
         break;
      case ACTION_SITE_DISABLED:
         chrome.pageAction.setIcon({tabId: tab, path: ICON_LOGO});
         chrome.pageAction.setTitle({tabId: tab, title: 'This site is supported, but you disabled it'});
         chrome.pageAction.setPopup({tabId: tab, popup: ''});
         break;
   }

   chrome.pageAction.show(tab);
}


/**
 * Shows (or not) the notification, based on user settings
 * Use 'force' to override settings and always show the notification (e.g. for errors)
 */
function scrobblerNotification(text, force) {
   if (localStorage.useNotifications != 1 && !force)
      return;
   
   // Opera compatibility
   if (typeof(webkitNotifications) === "undefined")
      return;

   var title = 'Last.fm Scrobbler';
   var body = '';
   var boom = text.split(NOTIFICATION_SEPARATOR);

   if (boom.length == 1)
      body = boom[0];
   else {
      title = boom[0];
      body = boom[1];
   }

   var notification = webkitNotifications.createNotification(
      'icon128.png',
      title,
      body
   );
   notification.show();

   if (localStorage.autoHideNotifications == 1)
      setTimeout(function() {notification.cancel()}, NOTIFICATION_TIMEOUT);
}


/**
 * Retrieves a token and opens a new window for user to authorize it
 */
function authorize() {
   var http_request = new XMLHttpRequest();
   http_request.open("GET", apiURL + 'method=auth.gettoken&api_key=' + apiKey, false); // synchronous
   http_request.setRequestHeader("Content-Type", "application/xml");
   http_request.send(null);

   console.log('getToken response: %s', http_request.responseText);

   var xmlDoc = $.parseXML(http_request.responseText);
   var xml = $(xmlDoc);
   var status = xml.find('lfm').attr('status');

   if (status != 'ok') {
      console.log('Error acquiring a token: %s', http_request.responseText);
      localStorage.token = '';
   } else {
      localStorage.token = xml.find('token').text();

      // open a tab with token authorization
      var url = 'https://www.last.fm/api/auth/?api_key=' + apiKey + '&token=' + localStorage.token;
      window.open(url);
   }
}

/**
 * Retrieve sessionID token if not already available
 * Returns false if the sessionID cannot be retrieved (try again later - user has to authorize)
 */
function getSessionID() {
   // check for a token first
   if (!localStorage.token || localStorage.token == '') {
      authorize();
      return false;
   }

   // do we already have a session?
   if (localStorage.sessionID && localStorage.sessionID != '')
      return localStorage.sessionID;

   var params = {
      method: 'auth.getsession',
      api_key: apiKey,
      token: localStorage.token
   };
   var api_sig = apiCallSignature(params);
   var url = apiURL + createQueryString(params) + '&api_sig=' + api_sig;

   var http_request = new XMLHttpRequest();
   http_request.open("GET", url, false); // synchronous
   http_request.setRequestHeader("Content-Type", "application/xml");
   http_request.send(null);

   console.log('getSession reponse: %s', http_request.responseText);

   var xmlDoc = $.parseXML(http_request.responseText);
   var xml = $(xmlDoc);
   var status = xml.find('lfm').attr('status');

   if (status != 'ok') {
      console.log('getSession: the token probably hasn\'t been authorized');
      localStorage.sessionID = '';
      authorize();
   } else {
      localStorage.sessionID = xml.find('key').text();
      return localStorage.sessionID;
   }

   return false;
}



/**
 * Validate song info against last.fm and return valid song structure
 * or false in case of failure
 * @return object/false
 */
function validate(artist, track) {
   var autocorrect = localStorage.useAutocorrect ? localStorage.useAutocorrect : 0;
   var validationURL = apiURL + "method=track.getinfo&api_key=" + apiKey + "&autocorrect="+ autocorrect +"&artist=" + encodeUtf8(artist) + "&track=" + encodeUtf8(track);

   console.log('validating %s - %s', artist, track);

   var req = new XMLHttpRequest();
   req.open('GET', validationURL, false);
   req.send(null);
   if(req.status == 200) {
      if (req.responseText != "You must supply either an artist and track name OR a musicbrainz id.") {
         // fill-in the song structure with validated data
         var xmlDoc = $.parseXML(req.responseText);
         var xml = $(xmlDoc);

         // return the valid song info
         return {artist : xml.find('artist > name').text(),
                  track : xml.find('track > name').text(),
                  duration : xml.find('track > duration').text()
                };
      } else {
         console.log('validation failed: %s', req.responseText);
      }
   }

   return false;
}



/**
 * Tell server which song is playing right now (won't be scrobbled yet!)
 */
function nowPlaying() {
   console.log('nowPlaying called for %s - %s (%s)', song.artist, song.track, song.album);
   if (disabled) {
      console.log('scrobbling disabled; exitting nowPlaying');
      return;
   }

   // if the token/session is not authorized, wait for a while
   var sessionID = getSessionID();
   if (sessionID === false)
      return;

   var params = {
      method: 'track.updatenowplaying',
      track: song.track,
      artist: song.artist,
      api_key: apiKey,
      sk: sessionID
   };
   
   if(typeof(song.album) != 'undefined' && song.album != null) {
     params["album"] = song.album;
   }

   var api_sig = apiCallSignature(params);
   var url = apiURL + createQueryString(params) + '&api_sig=' + api_sig;

   var notifText =  'Now playing' + NOTIFICATION_SEPARATOR + song.artist + " - " + song.track;

   var http_request = new XMLHttpRequest();
   http_request.open("POST", url, false); // synchronous
   http_request.setRequestHeader("Content-type", "application/x-www-form-urlencoded");
   http_request.send(params);

   console.log('nowPlaying response: %s', http_request.responseText);

   var xmlDoc = $.parseXML(http_request.responseText);
   var xml = $(xmlDoc);

   if (xml.find('lfm').attr('status') == 'ok') {
         console.log('now playing %s - %s', song.artist, song.track);

         // Confirm the content_script, that the song is "now playing"
         chrome.tabs.sendMessage(nowPlayingTab, {type: "nowPlayingOK"});
         
         // Show notification
         if (localStorage.useNotificationsNowPlaying == 1)
            scrobblerNotification(notifText);
      
         // Update page action icon
         setActionIcon(ACTION_NOWPLAYING);
   } else {
      alert('Last.fm responded with unknown code on nowPlaying request');
   }
}




/**
 * Finally scrobble the song, but only if it has been playing long enough.
 * Cleans global variables "song", "playingTab" and "scrobbleTimeout" on success.
 */
function submit() {
   // bad function call
   if (song == null || !song || song.artist == '' || song.track == '' || typeof(song.artist) == "undefined" || typeof(song.track) == "undefined" ) {
      reset();
      chrome.tabs.sendMessage(nowPlayingTab, {type: "submitFAIL", reason: "No song"});
      return;
   }

   // if the token/session is not authorized, wait for a while
   var sessionID = getSessionID();
   if (sessionID === false)
      return;

   console.log('submit called for %s - %s (%s)', song.artist, song.track, song.album);

   var params = {
      method: 'track.scrobble',
      'timestamp[0]': song.startTime,
      'track[0]': song.track,
      'artist[0]': song.artist,
      api_key: apiKey,
      sk: sessionID
   };
   
   if(typeof(song.album) != 'undefined' && song.album != null) {
     params["album[0]"] = song.album;
   }

   var api_sig = apiCallSignature(params);
   var url = apiURL + createQueryString(params) + '&api_sig=' + api_sig;

   var http_request = new XMLHttpRequest();
   http_request.open("POST", url, false); // synchronous
   http_request.setRequestHeader("Content-type", "application/x-www-form-urlencoded");
   http_request.send(params);

   if (http_request.status == 200) {
      var notifText =  'Scrobbled' + NOTIFICATION_SEPARATOR + song.artist + " - " + song.track;

      // notification
      if (localStorage.useNotificationsScrobbled == 1)
         scrobblerNotification(notifText);

      // Update page action icon
      setActionIcon(ACTION_SCROBBLED);

      // stats
      _gaq.push(['_trackEvent', 'Track scrobbled']);

      console.log('submitted %s - %s (%s)', song.artist, song.track, http_request.responseText);

      // Confirm the content script, that the song has been scrobbled
      if (nowPlayingTab)
        chrome.tabs.sendMessage(nowPlayingTab, {type: "submitOK", song: {artist:song.artist, track: song.track}});

   }
   else if (http_request.status == 503) {
      console.log('submit failed %s - %s (%s)', song.artist, song.track, http_request.responseText);
      alert('Unable to scrobble the track. Last.fm server is temporarily unavailable.');
   }
   else {
      console.log('submit failed %s - %s (%s)', song.artist, song.track, http_request.responseText);
      alert('An error occured while scrobbling the track. Please try again later.');
   }

   // clear the structures awaiting the next song
   reset();
}



/**
 * Extension inferface for content_script
 * nowPlaying(artist, track, currentTime, duration) - send info to server which song is playing right now
 * xhr(url) - send XHR GET request and return response text
 * newSession() - start a new last.fm session (need to reauthenticate)
 * validate(artist, track) - validate artist-track pair against last.fm and return false or the valid song
 */
chrome.runtime.onMessage.addListener(
	function(request, sender, sendResponse) {
         switch(request.type) {

            // Called when a new song has started playing. If the artist/track is filled,
            // they have to be already validated! Otherwise they can be corrected from the popup.
            // Also sets up a timout to trigger the scrobbling procedure (when all data are valid)
   		case "nowPlaying":
                  console.log('nowPlaying requested');
                  console.log($.dump(request));

                  // do the reset to be sure there is no other timer running
                  reset();

                  // remember the caller
                  nowPlayingTab = sender.tab.id;

                  // scrobbling disabled?
                  if (disabled) {
                     setActionIcon(ACTION_DISABLED, nowPlayingTab);
                     break;
                  }

                  // backward compatibility for connectors which dont use currentTime
                  if (typeof(request.currentTime) == 'undefined')
                     request.currentTime = 0;

                  // data missing, save only startTime and show the unknown icon
                  if (typeof(request.artist) == 'undefined' || typeof(request.track) == 'undefined') {
                     // fill only the startTime, so the popup knows how to set up the timer
                     song = {
                        startTime : parseInt(new Date().getTime() / 1000.0) // in seconds
                     };

                     // if we know something...
                     if (typeof(request.artist) != 'undefined')
                        song.artist = request.artist;
                     if (typeof(request.track) != 'undefined')
                        song.track = request.track;
                     if (typeof(request.currentTime) != 'undefined')
                        song.currentTime = request.currentTime;
                     if (typeof(request.duration) != 'undefined')
                        song.duration = request.duration;
					 if (typeof(request.album) != 'undefined')
                        song.album = request.album;

                     // Update page action icon to 'unknown'
                     setActionIcon(ACTION_UNKNOWN, sender.tab.id);
                  }
                  // all data are avaliable and valid, set up the timer
                  else {
                     // fill the new playing song
                     song = {
                        artist : request.artist,
                        track : request.track,
                        currentTime : request.currentTime,
                        duration : request.duration,
                        startTime : ( parseInt (new Date().getTime() / 1000.0) - request.currentTime) // in seconds
                     }
					 
					 if(typeof(request.album) != 'undefined') {
					   song.album = request.album;
					 }
					 

                     // make the connection to last.fm service to notify
                     nowPlaying();

                     // The minimum time is 240 seconds or half the
                     // track's total length. Subtract the song's
                     // current time (for the case of unpausing).
                     var min_time = (Math.max(1, Math.min(240, song.duration / 2) - song.currentTime));
                     // Set up the timer
                     scrobbleTimeout = setTimeout(submit, min_time * 1000);
                  }

      		sendResponse({});
      		break;

            // called when the window closes / unloads before the song can be scrobbled
            case "reset":
                  // TEMP
                  //delete localStorage.sessionID;
                  //delete localStorage.token;

                  reset();
                  sendResponse({});
                  break;

            case "trackStats":
      		_gaq.push(['_trackEvent', request.text]);
      		sendResponse({});
      		break;

            // returns the options in key => value pseudomap
            case "getOptions":
                  var opts = {};
      		for (var x in localStorage)
                     opts[x] = localStorage[x];
                  sendResponse({value: opts});
      		break;

            // do we need this anymore? (content script can use ajax)
            case "xhr":
      		var http_request = new XMLHttpRequest();
      		http_request.open("GET", request.url, true);
      		http_request.onreadystatechange = function() {
      			if (http_request.readyState == 4 && http_request.status == 200)
      				sendResponse({text: http_request.responseText});
      		};
      		http_request.send(null);
      		break;

            // for login
   		case "newSession":
      		sessionID = "";
      		break;

            // connector tells us it is disabled
   		case "reportDisabled":
      		setActionIcon(ACTION_CONN_DISABLED, sender.tab.id);
      		break;

            // Checks if the request.artist and request.track are valid and
            // returns false if not or a song structure otherwise (may contain autocorrected values)
      	case "validate":
                  console.log('validate requested');

                  var res = validate(request.artist, request.track);

                  // res is false or a valid song structure
                  sendResponse( res );
                  break;


            default:
                  console.log('Unknown request: %s', $.dump(request));
         }
         
         return true;
	}
);<|MERGE_RESOLUTION|>--- conflicted
+++ resolved
@@ -15,15 +15,7 @@
 // browser tab with actually scrobbled track
 var nowPlayingTab = null;
 
-<<<<<<< HEAD
-// song structure, filled in nowPlaying phase, (artist, track, duration, startTime)
-=======
-// api url
-var apiURL = "http://ws.audioscrobbler.com/2.0/?";
-var apiKey = "d9bb1870d3269646f740544d9def2c95";
-
 // song structure, filled in nowPlaying phase, (artist, track, album, duration, startTime)
->>>>>>> 84ff2198
 var song = {};
 
 // timer to submit the song
@@ -379,7 +371,7 @@
    };
    
    if(typeof(song.album) != 'undefined' && song.album != null) {
-     params["album"] = song.album;
+      params["album"] = song.album;
    }
 
    var api_sig = apiCallSignature(params);
@@ -446,7 +438,7 @@
    };
    
    if(typeof(song.album) != 'undefined' && song.album != null) {
-     params["album[0]"] = song.album;
+      params["album[0]"] = song.album;
    }
 
    var api_sig = apiCallSignature(params);
@@ -542,7 +534,7 @@
                         song.currentTime = request.currentTime;
                      if (typeof(request.duration) != 'undefined')
                         song.duration = request.duration;
-					 if (typeof(request.album) != 'undefined')
+                     if (typeof(request.album) != 'undefined')
                         song.album = request.album;
 
                      // Update page action icon to 'unknown'
@@ -559,10 +551,10 @@
                         startTime : ( parseInt (new Date().getTime() / 1000.0) - request.currentTime) // in seconds
                      }
 					 
-					 if(typeof(request.album) != 'undefined') {
-					   song.album = request.album;
-					 }
-					 
+                     if(typeof(request.album) != 'undefined') {
+                        song.album = request.album;
+                     }
+
 
                      // make the connection to last.fm service to notify
                      nowPlaying();
