--- conflicted
+++ resolved
@@ -304,15 +304,12 @@
       matches: ["*://sullen-ural.ru/*", "*://*.sullen-ural.ru/*"],
       js: ["connectors/sullen-ural.js"]
     },
-<<<<<<< HEAD
 
     {
       label: "Digitally Imported",
       matches: ["*://www.di.fm/*"],
       js: ["connectors/difm.js"]
-    }
-=======
->>>>>>> 69efc8f5
+    },
 
     {
       label: "Beats Music",
