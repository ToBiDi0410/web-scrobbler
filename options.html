<html>
<head>
	<title>Options for Chrome Scrobbler</title>
	<script type="text/javascript" src="md5.js"></script>
	<script type="text/javascript" src="jquery-1.6.1.min.js"></script>
	<script type="text/javascript" src="options.js"></script>
	<link rel="stylesheet" type="text/css" href="options.css" />
</head>
<body>
      
<div class="container options">
   <h1>Options</h1>
   
   <ul>
      <li>
         <input type="checkbox" id="use-notifications">
         <label for="use-notifications" title="Turns on/off popup scrobbling notifications for all supported websites">Use desktop notifications (global)</label>                
      </li>
      <li>
         <input type="checkbox" id="use-autocorrect">
         <label for="use-autocorrect" title="Auto-corrects the track title before scrobbling. (experimental)">Use autocorrect (global)</label>
      </li>
      <li>
         <input type="checkbox" id="use-youtube-inpage">
         <label for="use-youtube-inpage" title="Since there is an info icon in the omnibox, there is no need to keep a separate YT notifying. But you're the boss here.">Use YouTube <em>status box</em></label>                
      </li>
   </ul>
</div>

<div class="container about">
   <h1>About</h1>
   <h4><a href="http://scrobbler.davidsabata.cz">For details and changelog visit our website</a></h4>
   <p>
      Last.fm Scrobbler for Chrome was created for people who listen to music 
      online through their browser, and would like to keep an updated playback 
      history using last.fm's scrobbling service.
   </p>
   <p>
      Supported websites
      <ul style="margin-top:0;">
         <li>YouTube</li>
         <li><a href="http://ghostly.com/discovery/play">Ghostly Discovery</a></li>
         <li>Google Music</li>
         <li>Grooveshark</li>
         <li>MySpace</li>
         <li>Thesixtyone.com</li>
         <li>TTnetMuzik.com.tr</li>
         <li>FFtunes.com</li>
         <li>Fizy.com</li>
<<<<<<< HEAD
		
=======
         <li>BandCamp.com</li>
>>>>>>> b2b407fa
      </ul>
   </p>
   <p>
      As I don't visit many other websites with video content, the development of 
      <i>connectors</i> for other websites will be mostly up to you. Feel free to 
      send a pull request at <a href="http://github.com/david-sabata/Chrome-Last.fm-Scrobbler">GitHub</a>. 
      <span class="gray">Don't worry, even if noone contributes I will still keep YouTube scrobbling 
      working myself.</span>    
   </p>
   <p>
      <form action="https://www.paypal.com/cgi-bin/webscr" method="post">
         <div style="text-align: center">
            <input type="hidden" name="cmd" value="_s-xclick">
            <input type="hidden" name="encrypted" value="-----BEGIN PKCS7-----MIIHNwYJKoZIhvcNAQcEoIIHKDCCByQCAQExggEwMIIBLAIBADCBlDCBjjELMAkGA1UEBhMCVVMxCzAJBgNVBAgTAkNBMRYwFAYDVQQHEw1Nb3VudGFpbiBWaWV3MRQwEgYDVQQKEwtQYXlQYWwgSW5jLjETMBEGA1UECxQKbGl2ZV9jZXJ0czERMA8GA1UEAxQIbGl2ZV9hcGkxHDAaBgkqhkiG9w0BCQEWDXJlQHBheXBhbC5jb20CAQAwDQYJKoZIhvcNAQEBBQAEgYBX+tfaYIgqjq+FyHDZDp0/fzKe1F5MTHsrV4HLfZ4MDCLFhOvXxuFlnVPnvU9Ermeju9yVdwmk2jpPPGQsPNj4KtQ4rfhWkmHQeraetMJsQUzWnzgSM3DzxHTdYliwEXdbqY4DDjmnKKiqdOnw+1zUX+iKSwkn0QzNrVGcRKLr+zELMAkGBSsOAwIaBQAwgbQGCSqGSIb3DQEHATAUBggqhkiG9w0DBwQIyY4Pvp4nzbKAgZBuxrqm+4Ipbuu4iUE6QJEKWL0vIo/PPDGwnSdW6NHoPn3+4kDeYCTknFESaQ9dkIxbUjMXBzpP0Cvc8GrGrnCe/Wq7uqC1cSmjEgM/Oi64p+Z5VyOa40XQLYo+05xUTqNDeAXjj5qnNffBoIlS3E28Y/Ch+WM1rnLhjEamRivfB5TdbHyR8SUMKqHjx871xpOgggOHMIIDgzCCAuygAwIBAgIBADANBgkqhkiG9w0BAQUFADCBjjELMAkGA1UEBhMCVVMxCzAJBgNVBAgTAkNBMRYwFAYDVQQHEw1Nb3VudGFpbiBWaWV3MRQwEgYDVQQKEwtQYXlQYWwgSW5jLjETMBEGA1UECxQKbGl2ZV9jZXJ0czERMA8GA1UEAxQIbGl2ZV9hcGkxHDAaBgkqhkiG9w0BCQEWDXJlQHBheXBhbC5jb20wHhcNMDQwMjEzMTAxMzE1WhcNMzUwMjEzMTAxMzE1WjCBjjELMAkGA1UEBhMCVVMxCzAJBgNVBAgTAkNBMRYwFAYDVQQHEw1Nb3VudGFpbiBWaWV3MRQwEgYDVQQKEwtQYXlQYWwgSW5jLjETMBEGA1UECxQKbGl2ZV9jZXJ0czERMA8GA1UEAxQIbGl2ZV9hcGkxHDAaBgkqhkiG9w0BCQEWDXJlQHBheXBhbC5jb20wgZ8wDQYJKoZIhvcNAQEBBQADgY0AMIGJAoGBAMFHTt38RMxLXJyO2SmS+Ndl72T7oKJ4u4uw+6awntALWh03PewmIJuzbALScsTS4sZoS1fKciBGoh11gIfHzylvkdNe/hJl66/RGqrj5rFb08sAABNTzDTiqqNpJeBsYs/c2aiGozptX2RlnBktH+SUNpAajW724Nv2Wvhif6sFAgMBAAGjge4wgeswHQYDVR0OBBYEFJaffLvGbxe9WT9S1wob7BDWZJRrMIG7BgNVHSMEgbMwgbCAFJaffLvGbxe9WT9S1wob7BDWZJRroYGUpIGRMIGOMQswCQYDVQQGEwJVUzELMAkGA1UECBMCQ0ExFjAUBgNVBAcTDU1vdW50YWluIFZpZXcxFDASBgNVBAoTC1BheVBhbCBJbmMuMRMwEQYDVQQLFApsaXZlX2NlcnRzMREwDwYDVQQDFAhsaXZlX2FwaTEcMBoGCSqGSIb3DQEJARYNcmVAcGF5cGFsLmNvbYIBADAMBgNVHRMEBTADAQH/MA0GCSqGSIb3DQEBBQUAA4GBAIFfOlaagFrl71+jq6OKidbWFSE+Q4FqROvdgIONth+8kSK//Y/4ihuE4Ymvzn5ceE3S/iBSQQMjyvb+s2TWbQYDwcp129OPIbD9epdr4tJOUNiSojw7BHwYRiPh58S1xGlFgHFXwrEBb3dgNbMUa+u4qectsMAXpVHnD9wIyfmHMYIBmjCCAZYCAQEwgZQwgY4xCzAJBgNVBAYTAlVTMQswCQYDVQQIEwJDQTEWMBQGA1UEBxMNTW91bnRhaW4gVmlldzEUMBIGA1UEChMLUGF5UGFsIEluYy4xEzARBgNVBAsUCmxpdmVfY2VydHMxETAPBgNVBAMUCGxpdmVfYXBpMRwwGgYJKoZIhvcNAQkBFg1yZUBwYXlwYWwuY29tAgEAMAkGBSsOAwIaBQCgXTAYBgkqhkiG9w0BCQMxCwYJKoZIhvcNAQcBMBwGCSqGSIb3DQEJBTEPFw0xMTA3MTkxMTA2MTBaMCMGCSqGSIb3DQEJBDEWBBT6D+RA/y3Cytl0Rv2lODTIFgUXITANBgkqhkiG9w0BAQEFAASBgB29bLUoPOyGaItaMzEmMF/Oqx5PIqlFDywPxOSDOSxUUPyGZIEA+ZHLBli3Z1Sm1qiuVT+agO4mx6AF3864HTnnZQIxdjwHbKMlBH9KW81AQj1HeFTIcnUerid4eMfUtCI0+TLkrO0XodKD+wfth013j7/uFfj6BmGx8IT67KBH-----END PKCS7-----">
            <input type="image" src="https://www.paypalobjects.com/en_US/i/btn/btn_donate_LG.gif" border="0" name="submit" alt="PayPal - The safer, easier way to pay online!">
            <img alt="" border="0" src="https://www.paypalobjects.com/en_US/i/scr/pixel.gif" width="1" height="1">
         </div>
      </form>
   </p>
   <p>
      And since we all love music and Last.fm, you can also stop by at 
      <a href="http://www.last.fm/user/na1k_/">my Last.fm profile</a> to compare taste or maybe leave a kind message :-)
   </p>   
   <p>
      <br />
      Contributors
      <ul style="margin-top:0;">
         <li><a href="http://www.yasinokumus.com/">Yasin Okumus</a> - Grooveshark, MySpace, FFtunes, Fizy and TTnetMuzik support</li>
         <li><a href="https://github.com/sharjeelaziz">Sharjeel Aziz</a> - Google Music support</li>
<<<<<<< HEAD
         <li><a href="https://github.com/moski">Moski Doski</a> - Thesixtyone.com support</li>
         <li><a href="http://last.fm/user/Macint/">Peter McEvoy</a> - <a href="http://ghostly.com/discovery/play">Ghostly Discovery</a> support</li>         
=======
         <li><a href="https://github.com/moski">Moski Doski</a> - Thesixtyone.com support</li>         
         <li><a href="https://github.com/porges">George Pollard</a> - BandCamp support</li>
>>>>>>> b2b407fa
      </ul>
   </p>
</div>
   
<div class="container faq">
   <h1>FAQ</h1>   
   
   <h4>How do I temporarily disable scrobbling?</h4>
   <p>
      You can do that by clicking the icon in the omnibox (address bar). To enable scrobbling again, click the icon one more time.
      The scrobbling will continue for the next song.
   </p>
   
   <h4>Will you add support for scrobbling at&nbsp;&nbsp;____ ?</h4>
   <p>
      Possibly, but most likely no. I make the Scrobbler in my free time and that's why I manage only Youtube 
      support - I simply don't use any other web music service. Nevertheless, it is really easy to create a <i>connector</i> 
      and add support for a new website. You can simply fork the <a href="http://github.com/david-sabata/Chrome-Last.fm-Scrobbler">GitHub</a> 
      repository and send me a pull request. There is also a wiki page on the GitHub describing the extension core.
   </p>
   
   <h4>Will you add&nbsp;&nbsp;____&nbsp;&nbsp;functionality?</h4>
   <p>
      Possibly, if it makes sense. A great example is functionality to correct the song title if it is not recognized. 
      This wasn't possible in earlier versions, but can be done since 1.0, because a lot of people was asking for it and 
      I also think it is useful.<br>
      But if you want me to add some not-that-useful-but-really-cool functions, you'll probably get disappointed.
   </p>
      
   <h4>Is the scrobbler available for the Firefox?</h4>
   <p>      
      It is not and it won't be. This is a Chrome extension and I have no intentions to port it for the Firefox 
      or any other browser.
   </p>
      
   <h4>Who is the author?</h4>
   <p>
      My name is David Šabata and I study IT at the Brno University of Technology, Czech Republic.
      <ul>
         <li><a href="https://plus.google.com/112444058875583505118">Google+ profile</a></li>
         <li><a href="http://www.last.fm/user/na1k_">Last.fm profile</a></li>
      </ul>
   </p>
</div>
   
</body>
</html><|MERGE_RESOLUTION|>--- conflicted
+++ resolved
@@ -47,11 +47,7 @@
          <li>TTnetMuzik.com.tr</li>
          <li>FFtunes.com</li>
          <li>Fizy.com</li>
-<<<<<<< HEAD
-		
-=======
          <li>BandCamp.com</li>
->>>>>>> b2b407fa
       </ul>
    </p>
    <p>
@@ -81,13 +77,9 @@
       <ul style="margin-top:0;">
          <li><a href="http://www.yasinokumus.com/">Yasin Okumus</a> - Grooveshark, MySpace, FFtunes, Fizy and TTnetMuzik support</li>
          <li><a href="https://github.com/sharjeelaziz">Sharjeel Aziz</a> - Google Music support</li>
-<<<<<<< HEAD
          <li><a href="https://github.com/moski">Moski Doski</a> - Thesixtyone.com support</li>
          <li><a href="http://last.fm/user/Macint/">Peter McEvoy</a> - <a href="http://ghostly.com/discovery/play">Ghostly Discovery</a> support</li>         
-=======
-         <li><a href="https://github.com/moski">Moski Doski</a> - Thesixtyone.com support</li>         
          <li><a href="https://github.com/porges">George Pollard</a> - BandCamp support</li>
->>>>>>> b2b407fa
       </ul>
    </p>
 </div>
